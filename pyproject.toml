--- conflicted
+++ resolved
@@ -21,17 +21,12 @@
 scipy = "^1.14.1"
 better-ffmpeg-progress = "^2.1.5"
 nuitka = "^2.4.8"
-<<<<<<< HEAD
-numpy = "1.24.4"
-pywin32 = "306"
-=======
 numpy = "^1.24.4"
 pyinstaller = "^6.10.0"
 pysidesix-frameless-window = "^0.4.3"
 funasr = "^1.1.11"
 torch = "2.4.1"
 torchaudio = "^2.4.1"
->>>>>>> 10590dac
 
 
 [build-system]
