--- conflicted
+++ resolved
@@ -28,25 +28,15 @@
     "pydantic>=2.9.2",
     "pyside6==6.7.2", # 必须这个版本，使用6.8.0 do_work() 线程工作完成后会卡住，无法进行下一步. mac上：6.7.2版本设置页ui显示错误， 6.9.1版本ui正确功能未验证
     "pyinstaller>=6.11.0",
-<<<<<<< HEAD
     "av==14.4.0",
     "alibabacloud-oss-v2==1.1.0",
     "dashscope==1.23.1",
     "pydantic_settings==2.9.1",
     "dotenv==0.9.9",
     "pytz>=2025.2",
-    "pip>=25.1.1",
-=======
-    "av>=13.1.0",
-    "alibabacloud-oss-v2",
-    "dashscope>=1.23.1",
-    "pydantic_settings==2.9.1",
-    "dotenv==0.9.9",
-    "pytz>=2025.2",
     "spacy>=3.8.7",
     "pip>=25.1.1",
     "spacy-pkuseg>=0.0.33",
->>>>>>> c616c293
 ]
 
 [build-system]
