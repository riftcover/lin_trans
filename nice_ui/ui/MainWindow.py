--- conflicted
+++ resolved
@@ -53,20 +53,14 @@
         self.ui_manager = self.service_provider.get_ui_manager()
 
         self.initWindow()
+        # self.load_proxy_settings()  # 加载代理设置
+        # todo 更新检查更改地址
+        # QTimer.singleShot(0, self.check_for_updates)  # 在主窗口初始化后检查更新
         # create sub interface
-<<<<<<< HEAD
         self.vide2srt = Video2SRT("音视频转字幕", self.settings)
         self.translate_srt = WorkSrt("字幕翻译", self.settings)
         self.my_story = TableApp("我的创作", self.settings)
         self.settingInterface = SettingInterface("设置", self.settings)
-=======
-        # self.homeInterface = Widget('Search Interface', self)
-        self.vide2srt = Video2SRT("音视频转字幕", self, self.settings)
-        self.translate_srt = WorkSrt("字幕翻译", self, self.settings)
-        self.my_story = TableApp("我的创作", self, self.settings)
-        self.settingInterface = SettingInterface("设置", self, self.settings)
-        self.loginInterface = ProfileInterface("个人中心", self, self.settings)
->>>>>>> a87abcdf
 
         self.initNavigation()
         # 尝试自动登录
