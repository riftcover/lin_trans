# coding:utf-8
import asyncio
import os
import platform
import sys

import httpx
from PySide6.QtCore import QUrl, Qt, Slot
from PySide6.QtGui import QIcon, QDesktopServices, QColor, QFont
from PySide6.QtNetwork import QNetworkProxy
from PySide6.QtWidgets import QApplication
from packaging import version

from api_client import api_client, AuthenticationError
from nice_ui.configure import config
from nice_ui.configure.setting_cache import get_setting_cache
from nice_ui.configure.signal import data_bridge
from nice_ui.services.service_provider import ServiceProvider
from nice_ui.ui import MAIN_WINDOW_SIZE, SettingsManager
from nice_ui.ui.my_story import TableApp
from nice_ui.ui.profile import ProfileInterface
from nice_ui.ui.setting_ui import SettingInterface
from nice_ui.ui.video2srt import Video2SRT
from nice_ui.ui.work_srt import WorkSrt
from utils import logger
from vendor.qfluentwidgets import FluentIcon as FIF, NavigationItemPosition
from vendor.qfluentwidgets import (MessageBox, FluentWindow, MacFluentWindow, FluentBackgroundTheme, setThemeColor, )
from vendor.qfluentwidgets import NavigationAvatarWidget, InfoBar, InfoBarPosition


# 智能选择窗口类型
def _create_smart_window_class():
    """根据平台智能选择窗口类型"""
    if sys.platform == "darwin":
        # macOS使用原生标题栏版本
        return MacFluentWindow
    else:
        # 其他平台使用标准版本
        return FluentWindow


class Window(_create_smart_window_class()):

    def __init__(self):
        super().__init__()
        # 设置对象名称，以便其他组件可以找到主窗口
        self.setObjectName("MainWindow")

        # 获取当前工作目录
        current_directory = os.path.basename(os.getcwd())
        self.settings = SettingsManager.get_instance()
        # 根据平台设置合适的主题颜色
        if sys.platform == "darwin":
            # macOS使用系统蓝色
            setThemeColor(QColor("#7C3AED"))
        else:
            # 其他平台使用微软蓝
            setThemeColor(QColor("#7C3AED"))

        # 根据操作系统设置字体
        self.set_font()

        # 添加登录状态管理
        self.is_logged_in = False
        self.login_window = None

        # 初始化服务提供者
        self.service_provider = ServiceProvider()
        self.auth_service = self.service_provider.get_auth_service()
        self.ui_manager = self.service_provider.get_ui_manager()

        # 平台特定的窗口设置
        # self._setupPlatformSpecificFeatures()

        self.initWindow()
        # create sub interface
        # self.homeInterface = Widget('Search Interface', self)
        self.vide2srt = Video2SRT("音视频转字幕", self, self.settings)
        self.translate_srt = WorkSrt("字幕翻译", self, self.settings)
        self.my_story = TableApp("我的创作", self, self.settings)
        self.settingInterface = SettingInterface("设置", self, self.settings)
        self.loginInterface = ProfileInterface("个人中心", self, self.settings)

        self.initNavigation()
        # 连接信号
        self._connect_signals()
        # 尝试自动登录
        self.tryAutoLogin()

    def _setupPlatformSpecificFeatures(self):
        """设置平台特定功能"""
        if sys.platform == "darwin":
            # macOS特有设置
            try:
                # 启用macOS统一标题栏外观
                if hasattr(self, 'setMacUnifiedTitleAndToolBar'):
                    self.setMacUnifiedTitleAndToolBar(True)
                
                # 设置macOS应用程序图标
                if hasattr(QApplication.instance(), 'setWindowIcon'):
                    QApplication.instance().setWindowIcon(QIcon(":icon/assets/lapped.png"))
                
                logger.info("已启用macOS原生标题栏和优化")
            except Exception as e:
                logger.warning(f"设置macOS特性时出现问题: {e}")
        else:
            logger.info(f"当前平台: {platform.system()}，使用标准FluentWindow")

    def set_font(self):
        system = platform.system()
        font = QFont()
        if system == "Windows":
            font.setFamily("Microsoft YaHei")
        elif system == "Darwin":  # macOS
            font.setFamily("PingFang SC")
        else:  # 其他系统（如Linux）使用默认字体
            return

    def initNavigation(self):
        # self.addSubInterface(self.homeInterface, FIF.HOME, 'Home')
        self.addSubInterface(self.vide2srt, FIF.VIDEO, "音视频转字幕")
        self.addSubInterface(self.translate_srt, FIF.BOOK_SHELF, "字幕翻译")
        self.addSubInterface(self.my_story, FIF.PALETTE, "我的创作")

        self.addSubInterface(self.settingInterface, FIF.SETTING, "设置", NavigationItemPosition.BOTTOM)

        # 创建头像按钮
        self.avatarWidget = NavigationAvatarWidget(
            '未登录',
            ':icon/assets/MdiLightAccount.png'
        )

        # 添加个人中心到导航，使用头像作为按钮
        self.navigationInterface.addWidget(
            routeKey=self.loginInterface.objectName(),
            widget=self.avatarWidget,
<<<<<<< HEAD
            onClick=lambda: self.showLoginInterface(switch_to_profile=False),
=======
            onClick=lambda: self.showLoginInterface(switch_to_profile=True),
>>>>>>> c616c293
            position=NavigationItemPosition.BOTTOM
        )

        # 将个人中心页面添加到路由系统
        self.stackedWidget.addWidget(self.loginInterface)

    def initWindow(self):
        self.resize(MAIN_WINDOW_SIZE)
        self.setWindowIcon(QIcon(":icon/assets/lapped.ico"))
        self.setWindowTitle("Lapped AI")

        desktop = QApplication.screens()[0].availableGeometry()
        w, h = desktop.width(), desktop.height()
        self.move(w // 2 - self.width() // 2, h // 2 - self.height() // 2)
        # use custom background color theme (only available when the mica effect is disabled)
        self.setCustomBackgroundColor(*FluentBackgroundTheme.DEFAULT_BLUE)

        # 下面的是从spwin的initUI中复制过来的
        # 获取最后一次选择的目录
        config.last_opendir = self.settings.value("last_dir", config.last_opendir, str)
        get_setting_cache(self.settings)
        all_keys = (
            self.settings.allKeys()
        )
        # self.settings.clear()
        # for key in all_keys:
        #     value = self.settings.value(key)
        #     config.logger.info(f"Key: {key}, Value: {value}")

        # logger.info(config.params)

    def load_proxy_settings(self):
        if self.settings.value("use_proxy", False, type=bool):
            proxy_type = self.settings.value("proxy_type", "http", type=str)
            host = self.settings.value("proxy_host", "", type=str)
            port = self.settings.value("proxy_port", 7890, type=int)

            proxy_obj = QNetworkProxy()
            if proxy_type.lower() == "http":
                proxy_obj.setType(QNetworkProxy.HttpProxy)
            else:
                proxy_obj.setType(QNetworkProxy.Socks5Proxy)

            proxy_obj.setHostName(host)
            proxy_obj.setPort(port)
            QNetworkProxy.setApplicationProxy(proxy_obj)
            logger.info(f"程序启动时设置代理: {proxy_obj}")
        else:
            QNetworkProxy.setApplicationProxy(QNetworkProxy.NoProxy)
            logger.info("程序启动时禁用代理")

    async def fetch_latest_version(self):
        async with httpx.AsyncClient() as client:
            # todo 更新检查更改地址
            response = await client.get(
                "https://api.github.com/repos/your_username/your_repo/releases/latest"
            )
            response.raise_for_status()
            return response.json()["tag_name"]

    def check_for_updates(self):
        current_version = "1.0.0"  # Replace with your current version
        try:
            loop = asyncio.get_event_loop()
            latest_version = loop.run_until_complete(self.fetch_latest_version())
            if version.parse(latest_version) > version.parse(current_version):
                self.show_update_dialog(latest_version)
        except Exception as e:
            logger.error(f"Error checking for updates: {e}")

    def show_update_dialog(self, latest_version):
        dialog = MessageBox(
            "更新可用", f"新版本 {latest_version} 已经可用。是否要现在更新？", self
        )
        dialog.yesButton.setText("更新")
        dialog.cancelButton.setText("稍后")

        if dialog.exec():
            QDesktopServices.openUrl(
                QUrl("https://github.com/your_username/your_repo/releases/latest")
            )

    def tryAutoLogin(self):
        """尝试自动登录"""
        try:
            # 尝试从设置加载token和refresh_token
            if api_client.load_token_from_settings(self.settings):
                try:
                    # 验证token是否有效
                    user_info = {
                        'email': self.settings.value('email', '已登录'),
                    }
                    if a := self.loginInterface.updateUserInfo(user_info):
                        # 更新登录状态
                        self.is_logged_in = True
                        self.avatarWidget.setName(user_info['email'])
                        # 更新个人中心页面
                        logger.info("自动登录成功")
                        self.avatarWidget.setAvatar(':icon/assets/MdiAccount.png')

                        # 更新算力消耗系数
                        from nice_ui.services.service_provider import ServiceProvider
                        token_service = ServiceProvider().get_token_service()
                        token_service.update_token_coefficients()
                except AuthenticationError as e:
                    logger.warning(f"Token验证失败，尝试刷新: {e}")
                    # 尝试刷新token
                    if api_client.refresh_session_t():
                        logger.info("Token刷新成功，重新尝试自动登录")
                        # 刷新成功，更新设置中的token
                        self.settings.setValue('token', api_client._token)
                        if api_client._refresh_token:
                            self.settings.setValue('refresh_token', api_client._refresh_token)
                        self.settings.sync()

                        # 更新登录状态
                        self.is_logged_in = True
                        self.avatarWidget.setName(user_info['email'])

                        # 更新个人中心页面
                        self.loginInterface.updateUserInfo(user_info)
                    else:
                        logger.warning("Token刷新失败，需要重新登录")
                        # Token刷新失败，清除状态
                        self.settings.remove('token')
                        self.settings.remove('refresh_token')
                        self.settings.sync()
                        api_client.clear_token()
                except Exception as e:
                    # 检查是否是网络连接错误
                    if "All connection attempts failed" in str(e):
                        logger.warning(f"网络连接失败，无法验证登录状态: {e}")
                        # 显示网络连接错误提示
                        InfoBar.warning(
                            title='网络连接错误',
                            content='无法连接到服务器，请检查网络连接',
                            orient=Qt.Horizontal,
                            isClosable=True,
                            position=InfoBarPosition.TOP,
                            duration=3000,
                            parent=self
                        )
                        # 不清除token，但也不标记为已登录
                        self.is_logged_in = False
                    else:
                        logger.warning(f"Token验证失败: {e}")
                        # Token无效，清除状态
                        self.is_logged_in = False
                        self.settings.remove('token')
                        self.settings.remove('refresh_token')
                        self.settings.sync()
                        api_client.clear_token()
            else:
                logger.info("无保存的登录状态")
        except Exception as e:
            logger.error(f"自动登录过程出错: {e}")

    def showLoginInterface(self, switch_to_profile=False):
        """
        显示登录界面

        Args:
            switch_to_profile: 是否在登录后切换到个人中心页面，默认为False
                              当用户主动点击个人中心按钮时为True
                              当系统自动调用登录界面时为False
        """
        if not self.is_logged_in:
            # 如果未登录，显示登录窗口
            if not self.login_window:
                from nice_ui.ui.login import LoginWindow
                self.login_window = LoginWindow(self, self.settings)
                # 登录成功后不自动跳转到个人中心页面
                self.login_window.loginSuccessful.connect(
                    lambda user_info: self.handleLoginSuccess(user_info, False)
                )

            # 计算登录窗口在主窗口中的居中位置
            login_x = self.x() + (self.width() - self.login_window.width()) // 2
            login_y = self.y() + (self.height() - self.login_window.height()) // 2
            self.login_window.move(login_x, login_y)

            self.login_window.show()
<<<<<<< HEAD
        else:
            # 如果已登录，直接切换到个人中心页面
=======
        elif switch_to_profile:
>>>>>>> c616c293
            self.switchTo(self.loginInterface)

    def handleLoginSuccess(self, user_info, switch_to_profile=False):
        """
        处理登录成功的回调

        Args:
            user_info: 用户信息
            switch_to_profile: 是否切换到个人中心页面，默认为False
        """
        self.is_logged_in = True
        self.avatarWidget.setName(user_info.get('email', '已登录'))

        # 登录成功后使用设置图标作为头像
        # 直接使用FluentIcon作为头像，确保与导航图标一致
        self.avatarWidget.setAvatar(':icon/assets/MdiAccount.png')
<<<<<<< HEAD

=======
        
>>>>>>> c616c293
        # 关闭登录窗口
        if self.login_window:
            self.login_window.hide()

        # 更新个人中心页面的信息
        self.loginInterface.updateUserInfo(user_info)

        # 从服务器获取并更新算力消耗系数
        from nice_ui.services.service_provider import ServiceProvider
        token_service = ServiceProvider().get_token_service()
        token_service.update_token_coefficients()

        # 如果需要切换到个人中心页面，则切换
        if switch_to_profile:
            self.switchTo(self.loginInterface)

    def handleAuthError(self):
        """处理认证错误（401）"""
        # 尝试刷新token
        if api_client.refresh_session_t():
            logger.info("Token刷新成功")
            # 刷新成功，更新设置中的token
            self.settings.setValue('token', api_client._token)
            if api_client._refresh_token:
                self.settings.setValue('refresh_token', api_client._refresh_token)
            self.settings.sync()

            # 从服务器获取并更新算力消耗系数
            from nice_ui.services.service_provider import ServiceProvider
            token_service = ServiceProvider().get_token_service()
            token_service.update_token_coefficients()

            # 显示成功提示
            InfoBar.success(
                title='会话已更新',
                content='您的登录会话已自动更新',
                orient=Qt.Horizontal,
                isClosable=True,
                position=InfoBarPosition.TOP,
                duration=2000,
                parent=self
            )
            return

        # 刷新失败，清除登录状态
        self.is_logged_in = False
        self.avatarWidget.setName('未登录')

        # 清除保存的token和refresh_token
        self.settings.remove('token')
        self.settings.remove('refresh_token')
        self.settings.sync()
        api_client.clear_token()

        # 显示错误提示
        InfoBar.error(
            title='登录过期',
            content='您的登录已过期，请重新登录',
            orient=Qt.Horizontal,
            isClosable=True,
            position=InfoBarPosition.TOP,
            duration=3000,
            parent=self
        )

        # 显示登录窗口
        self.showLoginInterface()

    def closeEvent(self, event):
        """处理窗口关闭事件"""
        try:
            # 清理API客户端资源
            if hasattr(self, 'is_logged_in') and self.is_logged_in:
                api_client.close_t()
                logger.info("API client resources cleaned up")
        except Exception as e:
            logger.error(f"Error during cleanup: {e}")

        # 调用父类的closeEvent
        super().closeEvent(event)

    def _connect_signals(self):
        """连接信号槽"""
        # 连接任务错误信号
        data_bridge.task_error.connect(self._on_task_error)

    @Slot(str, str)
    def _on_task_error(self, task_id: str, error_message: str):
        """处理任务错误信号"""
        logger.error(f"任务错误: {task_id} - {error_message}")

        # 显示错误提示
        InfoBar.error(
            title="任务失败",
            content=error_message,
            orient=Qt.Horizontal,
            isClosable=True,
            position=InfoBarPosition.TOP,
            duration=5000,
            parent=self
        )


if __name__ == "__main__":
    def main():
        app = QApplication(sys.argv)
        # window = Video2SRT("字幕翻译", settings=QSettings("Locoweed", "LinLInTrans"))
        window = Window()
        window.show()
        sys.exit(app.exec())


    main()<|MERGE_RESOLUTION|>--- conflicted
+++ resolved
@@ -95,11 +95,11 @@
                 # 启用macOS统一标题栏外观
                 if hasattr(self, 'setMacUnifiedTitleAndToolBar'):
                     self.setMacUnifiedTitleAndToolBar(True)
-                
+
                 # 设置macOS应用程序图标
                 if hasattr(QApplication.instance(), 'setWindowIcon'):
                     QApplication.instance().setWindowIcon(QIcon(":icon/assets/lapped.png"))
-                
+
                 logger.info("已启用macOS原生标题栏和优化")
             except Exception as e:
                 logger.warning(f"设置macOS特性时出现问题: {e}")
@@ -134,11 +134,7 @@
         self.navigationInterface.addWidget(
             routeKey=self.loginInterface.objectName(),
             widget=self.avatarWidget,
-<<<<<<< HEAD
             onClick=lambda: self.showLoginInterface(switch_to_profile=False),
-=======
-            onClick=lambda: self.showLoginInterface(switch_to_profile=True),
->>>>>>> c616c293
             position=NavigationItemPosition.BOTTOM
         )
 
@@ -321,12 +317,8 @@
             self.login_window.move(login_x, login_y)
 
             self.login_window.show()
-<<<<<<< HEAD
         else:
             # 如果已登录，直接切换到个人中心页面
-=======
-        elif switch_to_profile:
->>>>>>> c616c293
             self.switchTo(self.loginInterface)
 
     def handleLoginSuccess(self, user_info, switch_to_profile=False):
@@ -343,11 +335,7 @@
         # 登录成功后使用设置图标作为头像
         # 直接使用FluentIcon作为头像，确保与导航图标一致
         self.avatarWidget.setAvatar(':icon/assets/MdiAccount.png')
-<<<<<<< HEAD
-
-=======
-        
->>>>>>> c616c293
+
         # 关闭登录窗口
         if self.login_window:
             self.login_window.hide()
