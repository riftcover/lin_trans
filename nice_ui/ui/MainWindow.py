# coding:utf-8
import asyncio
import os
import platform
import sys

import httpx
from PySide6.QtCore import QUrl, QSettings
from PySide6.QtGui import QIcon, QDesktopServices, QColor, QFont
from PySide6.QtNetwork import QNetworkProxy
from PySide6.QtWidgets import QApplication
from packaging import version

from nice_ui.configure import config
from nice_ui.configure.setting_cache import get_setting_cache
from nice_ui.ui import MAIN_WINDOW_SIZE
from nice_ui.ui.my_story import TableApp
from nice_ui.ui.setting_ui import SettingInterface
from nice_ui.ui.video2srt import Video2SRT
from nice_ui.ui.work_srt import WorkSrt
from utils import logger
from vendor.qfluentwidgets import FluentIcon as FIF, NavigationItemPosition
from vendor.qfluentwidgets import (MessageBox, FluentWindow, FluentBackgroundTheme, setThemeColor, )
from nice_ui.ui.profile import ProfileInterface
from vendor.qfluentwidgets import NavigationAvatarWidget, InfoBar, InfoBarPosition
from api_client import api_client, AuthenticationError


class Window(FluentWindow):

    def __init__(self):
        super().__init__()
        # 获取当前工作目录
        current_directory = os.path.basename(os.getcwd())
        self.settings = QSettings("Locoweed3",  f"LinLInTrans_{current_directory}")
        # 设置主题颜色为蓝色
        setThemeColor(QColor("#0078d4"))
        
        # 根据操作系统设置字体
        self.set_font()
        
        # 添加登录状态管理
        self.is_logged_in = False
        self.login_window = None

        self.initWindow()
        # create sub interface
        # self.homeInterface = Widget('Search Interface', self)
        self.vide2srt = Video2SRT("音视频转字幕", self, self.settings)
        self.translate_srt = WorkSrt("字幕翻译", self, self.settings)
        self.my_story = TableApp("我的创作", self, self.settings)
        self.settingInterface = SettingInterface("设置", self, self.settings)
        self.loginInterface = ProfileInterface("个人中心", self, self.settings)

        self.initNavigation()
        # 尝试自动登录
        self.tryAutoLogin()

    def set_font(self):
        system = platform.system()
        font = QFont()
        if system == "Windows":
            font.setFamily("Microsoft YaHei")
        elif system == "Darwin":  # macOS
            font.setFamily("PingFang SC")
        else:  # 其他系统（如Linux）使用默认字体
            return

    def initNavigation(self):
        # self.addSubInterface(self.homeInterface, FIF.HOME, 'Home')
        self.addSubInterface(self.vide2srt, FIF.VIDEO, "音视频转字幕")
        self.addSubInterface(self.translate_srt, FIF.BOOK_SHELF, "字幕翻译")
        self.addSubInterface(self.my_story, FIF.PALETTE, "我的创作")

<<<<<<< HEAD
        self.addSubInterface(self.settingInterface, FIF.SETTING, "设置",NavigationItemPosition.BOTTOM)

        # 添加登录界面到导航（确保传入有效的名称）
        self.addSubInterface(
            self.loginInterface,
            FIF.FEEDBACK,
            '账户登录',
            NavigationItemPosition.BOTTOM
        )

=======
        self.addSubInterface(self.settingInterface, FIF.SETTING, "设置", NavigationItemPosition.BOTTOM)

        # 创建头像按钮
        self.avatarWidget = NavigationAvatarWidget(
            '未登录',
            ':icon/assets/linlin.png'
        )
        
        # 添加个人中心到导航，使用头像作为按钮
        self.navigationInterface.addWidget(
            routeKey=self.loginInterface.objectName(),
            widget=self.avatarWidget,
            onClick=self.showLoginInterface,
            position=NavigationItemPosition.BOTTOM
        )
        
        # 将个人中心页面添加到路由系统
        self.stackedWidget.addWidget(self.loginInterface)
>>>>>>> 52c16957

    def initWindow(self):
        self.resize(MAIN_WINDOW_SIZE)
        self.setWindowIcon(QIcon(":icon/assets/linlin.png"))
        self.setWindowTitle("林林字幕")

        desktop = QApplication.screens()[0].availableGeometry()
        w, h = desktop.width(), desktop.height()
        self.move(w // 2 - self.width() // 2, h // 2 - self.height() // 2)
        # use custom background color theme (only available when the mica effect is disabled)
        self.setCustomBackgroundColor(*FluentBackgroundTheme.DEFAULT_BLUE)

        # 下面的是从spwin的initUI中复制过来的
        # 获取最后一次选择的目录
        config.last_opendir = self.settings.value("last_dir", config.last_opendir, str)
        get_setting_cache(self.settings)
        all_keys = (
            self.settings.allKeys()
        )  # self.settings.clear()  # for key in all_keys:  #     value = self.settings.value(key)  #     config.logger.info(f"Key: {key}, Value: {value}")

    def showMessageBox(self):
        w = MessageBox(
            "支持作者🥰",
            "个人开发不易，如果这个项目帮助到了您，可以考虑请作者喝一瓶快乐水🥤。您的支持就是作者开发和维护项目的动力🚀",
            self,
        )
        w.yesButton.setText("来啦老弟")
        w.cancelButton.setText("下次一定")

        if w.exec():
            QDesktopServices.openUrl(QUrl("https://afdian.net/a/zhiyiYo"))

    def load_proxy_settings(self):
        if self.settings.value("use_proxy", False, type=bool):
            proxy_type = self.settings.value("proxy_type", "http", type=str)
            host = self.settings.value("proxy_host", "", type=str)
            port = self.settings.value("proxy_port", 7890, type=int)

            proxy_obj = QNetworkProxy()
            if proxy_type.lower() == "http":
                proxy_obj.setType(QNetworkProxy.HttpProxy)
            else:
                proxy_obj.setType(QNetworkProxy.Socks5Proxy)

            proxy_obj.setHostName(host)
            proxy_obj.setPort(port)
            QNetworkProxy.setApplicationProxy(proxy_obj)
            logger.info(f"程序启动时设置代理: {proxy_obj}")
        else:
            QNetworkProxy.setApplicationProxy(QNetworkProxy.NoProxy)
            logger.info("程序启动时禁用代理")

    async def fetch_latest_version(self):
        async with httpx.AsyncClient() as client:
            # todo 更新检查更改地址
            response = await client.get(
                "https://api.github.com/repos/your_username/your_repo/releases/latest"
            )
            response.raise_for_status()
            return response.json()["tag_name"]

    def check_for_updates(self):
        current_version = "1.0.0"  # Replace with your current version
        try:
            loop = asyncio.get_event_loop()
            latest_version = loop.run_until_complete(self.fetch_latest_version())
            if version.parse(latest_version) > version.parse(current_version):
                self.show_update_dialog(latest_version)
        except Exception as e:
            logger.error(f"Error checking for updates: {e}")

    def show_update_dialog(self, latest_version):
        dialog = MessageBox(
            "更新可用", f"新版本 {latest_version} 已经可用。是否要现在更新？", self
        )
        dialog.yesButton.setText("更新")
        dialog.cancelButton.setText("稍后")

        if dialog.exec():
            QDesktopServices.openUrl(
                QUrl("https://github.com/your_username/your_repo/releases/latest")
            )

    def tryAutoLogin(self):
        """尝试自动登录"""
        try:
            # 尝试从设置加载token
            if api_client.load_token_from_settings(self.settings):
                try:
                    # 验证token是否有效
                    user_info = {
                        'email': self.settings.value('email', '已登录'),
                    }
                    
                    # 更新登录状态
                    self.is_logged_in = True
                    self.avatarWidget.setName(user_info['email'])
                    
                    # 更新个人中心页面
                    self.loginInterface.updateUserInfo(user_info)
                    logger.info("自动登录成功")
                except Exception as e:
                    logger.warning(f"Token验证失败: {e}")
                    # Token无效，清除状态
                    self.settings.remove('token')
                    self.settings.sync()
                    api_client.clear_token()
            else:
                logger.info("无保存的登录状态")
        except Exception as e:
            logger.error(f"自动登录过程出错: {e}")

    def showLoginInterface(self):
        if not self.is_logged_in:
            # 如果未登录，显示登录窗口
            if not self.login_window:
                from nice_ui.ui.login import LoginWindow
                self.login_window = LoginWindow(self, self.settings)
                self.login_window.loginSuccessful.connect(self.handleLoginSuccess)
            
            # 计算登录窗口在主窗口中的居中位置
            login_x = self.x() + (self.width() - self.login_window.width()) // 2
            login_y = self.y() + (self.height() - self.login_window.height()) // 2
            self.login_window.move(login_x, login_y)
            
            self.login_window.show()
        else:
            # 如果已登录，切换到个人中心页面
            self.switchTo(self.loginInterface)
            
    def handleLoginSuccess(self, user_info):
        """处理登录成功的回调"""
        self.is_logged_in = True
        self.avatarWidget.setName(user_info.get('email', '已登录'))
        # 可以设置用户头像
        # self.avatarWidget.setAvatar('path_to_avatar')
        self.login_window.hide()
        self.switchTo(self.loginInterface)
        # 更新个人中心页面的信息
        self.loginInterface.updateUserInfo(user_info)

    def handleAuthError(self):
        """处理认证错误（401）"""
        # 清除登录状态
        self.is_logged_in = False
        self.avatarWidget.setName('未登录')

        # 清除保存的token
        self.settings.remove('token')
        self.settings.sync()
        api_client.clear_token()

        # 显示错误提示
        InfoBar.error(
            title='登录过期',
            content='您的登录已过期，请重新登录',
            orient=Qt.Horizontal,
            isClosable=True,
            position=InfoBarPosition.TOP,
            duration=3000,
            parent=self
        )

        # 显示登录窗口
        self.showLoginInterface()

    def closeEvent(self, event):
        """处理窗口关闭事件"""
        try:
            # 清理API客户端资源
            if hasattr(self, 'is_logged_in') and self.is_logged_in:
                api_client.close_sync()
                logger.info("API client resources cleaned up")
        except Exception as e:
            logger.error(f"Error during cleanup: {e}")
        
        # 调用父类的closeEvent
        super().closeEvent(event)


if __name__ == "__main__":
    def main():
        app = QApplication(sys.argv)
        # window = Video2SRT("字幕翻译", settings=QSettings("Locoweed", "LinLInTrans"))
        window = Window()
        window.show()
        sys.exit(app.exec())
    main()<|MERGE_RESOLUTION|>--- conflicted
+++ resolved
@@ -38,7 +38,7 @@
         
         # 根据操作系统设置字体
         self.set_font()
-        
+
         # 添加登录状态管理
         self.is_logged_in = False
         self.login_window = None
@@ -72,18 +72,6 @@
         self.addSubInterface(self.translate_srt, FIF.BOOK_SHELF, "字幕翻译")
         self.addSubInterface(self.my_story, FIF.PALETTE, "我的创作")
 
-<<<<<<< HEAD
-        self.addSubInterface(self.settingInterface, FIF.SETTING, "设置",NavigationItemPosition.BOTTOM)
-
-        # 添加登录界面到导航（确保传入有效的名称）
-        self.addSubInterface(
-            self.loginInterface,
-            FIF.FEEDBACK,
-            '账户登录',
-            NavigationItemPosition.BOTTOM
-        )
-
-=======
         self.addSubInterface(self.settingInterface, FIF.SETTING, "设置", NavigationItemPosition.BOTTOM)
 
         # 创建头像按钮
@@ -91,7 +79,7 @@
             '未登录',
             ':icon/assets/linlin.png'
         )
-        
+
         # 添加个人中心到导航，使用头像作为按钮
         self.navigationInterface.addWidget(
             routeKey=self.loginInterface.objectName(),
@@ -99,10 +87,9 @@
             onClick=self.showLoginInterface,
             position=NavigationItemPosition.BOTTOM
         )
-        
+
         # 将个人中心页面添加到路由系统
         self.stackedWidget.addWidget(self.loginInterface)
->>>>>>> 52c16957
 
     def initWindow(self):
         self.resize(MAIN_WINDOW_SIZE)
@@ -196,11 +183,11 @@
                     user_info = {
                         'email': self.settings.value('email', '已登录'),
                     }
-                    
+
                     # 更新登录状态
                     self.is_logged_in = True
                     self.avatarWidget.setName(user_info['email'])
-                    
+
                     # 更新个人中心页面
                     self.loginInterface.updateUserInfo(user_info)
                     logger.info("自动登录成功")
@@ -222,17 +209,17 @@
                 from nice_ui.ui.login import LoginWindow
                 self.login_window = LoginWindow(self, self.settings)
                 self.login_window.loginSuccessful.connect(self.handleLoginSuccess)
-            
+
             # 计算登录窗口在主窗口中的居中位置
             login_x = self.x() + (self.width() - self.login_window.width()) // 2
             login_y = self.y() + (self.height() - self.login_window.height()) // 2
             self.login_window.move(login_x, login_y)
-            
+
             self.login_window.show()
         else:
             # 如果已登录，切换到个人中心页面
             self.switchTo(self.loginInterface)
-            
+
     def handleLoginSuccess(self, user_info):
         """处理登录成功的回调"""
         self.is_logged_in = True
@@ -278,7 +265,7 @@
                 logger.info("API client resources cleaned up")
         except Exception as e:
             logger.error(f"Error during cleanup: {e}")
-        
+
         # 调用父类的closeEvent
         super().closeEvent(event)
 
