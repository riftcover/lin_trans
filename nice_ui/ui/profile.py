from PySide6.QtCore import Qt
<<<<<<< HEAD
from PySide6.QtGui import QIcon
from PySide6.QtWidgets import QFrame, QVBoxLayout, QLineEdit, QHBoxLayout, QLabel

from components import LinIcon
from vendor.qfluentwidgets import (
    SimpleCardWidget,
    PushButton,
    FluentIcon as FIF,
    IconWidget,
    SubtitleLabel,
    BodyLabel,
    PrimaryPushButton,
    TitleLabel
)
=======
from PySide6.QtWidgets import (QFrame, QVBoxLayout, QHBoxLayout)
from api_client import api_client, AuthenticationError
from utils import logger
from vendor.qfluentwidgets import (SimpleCardWidget, PushButton, FluentIcon as FIF, IconWidget, SubtitleLabel, BodyLabel, PrimaryPushButton, InfoBar,
                                   InfoBarPosition)

# 导入自定义组件
from components.widget.transaction_table import TransactionTableWidget
from nice_ui.ui.purchase_dialog import PurchaseDialog
>>>>>>> 52c16957


class ProfileInterface(QFrame):
    # 样式常量
    LABEL_STYLE = 'color: #666666;'
    VALUE_STYLE = """
        QLabel {
            font-size: 14px;
            background: transparent;
            border-bottom: 2px solid #3d7eff;
            margin: 1px;
            min-height: 20px;
        }
    """

    def __init__(self, text: str, parent=None, settings=None):
        super().__init__(parent=parent)
        self.settings = settings
        self.parent = parent
        self.parent_window = parent  # 父窗口引用

        # 当前页码和每页记录数
        self.current_page = 1
        self.page_size = 10  # 每页显示10条记录
        self.total_pages = 1
        self.total_records = 0

        # 设置对象名称
        self.setObjectName(text.replace(" ", "-"))

        # 初始化UI组件
        self._setup_ui()

        # 连接信号
        self._connect_signals()

    def _setup_ui(self):
        """设置UI布局和组件"""
        # 创建主布局
        self.vBoxLayout = QVBoxLayout(self)
        self.vBoxLayout.setSpacing(20)
        self.vBoxLayout.setContentsMargins(36, 20, 36, 0)

        # 初始化各个部分
        self._init_title_bar()
        self._init_account_card()
        self._init_usage_card()

        # 添加底部弹性空间
        self.vBoxLayout.addStretch()

    def _connect_signals(self):
        """连接信号和槽"""
        self.logoutButton.clicked.connect(self.handleLogout)
        self.buyButton.clicked.connect(self.showPurchaseDialog)

        # 连接分页表格的页码改变信号
        self.transactionTable.pageChanged.connect(self.onPageChanged)

    def _init_title_bar(self):
        """初始化标题栏"""
        self.titleBar = QHBoxLayout()
        self.titleLabel = SubtitleLabel('个人中心', self)
        self.logoutButton = PrimaryPushButton('退出登录', self)
        self.logoutButton.setFixedWidth(100)
        self.logoutButton.setVisible(False)  # 初始状态隐藏退出按钮

        self.titleBar.addWidget(self.titleLabel)
        self.titleBar.addStretch()
        self.titleBar.addWidget(self.logoutButton)

        self.vBoxLayout.addLayout(self.titleBar)

    def _init_account_card(self):
        """初始化账号信息卡片"""
        self.accountCard = SimpleCardWidget(self)
        self.accountLayout = QVBoxLayout(self.accountCard)

        # 账号信息标题
        self.accountTitle = SubtitleLabel('账号信息', self)
        self.accountLayout.addWidget(self.accountTitle)

        # 创建账户信息容器
        self._init_account_info_container()

        # 购买算力按钮
        self.buyButton = PushButton('购买算力', self)
        self.buyButton.setIcon(FIF.ADD)
        self.accountLayout.addWidget(self.buyButton)

        self.vBoxLayout.addWidget(self.accountCard)

    def _init_account_info_container(self):
        """初始化账户信息容器"""
        self.accountInfoContainer = QFrame()
        self.accountInfoContainer.setObjectName('accountInfoContainer')
        self.accountInfoLayout = QVBoxLayout(self.accountInfoContainer)
        self.accountInfoLayout.setContentsMargins(0, 0, 0, 0)
        self.accountInfoLayout.setSpacing(15)  # 调整垂直间距

        # 初始化邮箱信息部分
        self._init_email_section()

        # 初始化算力额度部分
        self._init_quota_section()

        # 将账户信息容器添加到卡片布局中
        self.accountLayout.addWidget(self.accountInfoContainer)

    def _init_email_section(self):
        """初始化邮箱信息部分"""
        # 创建垂直布局来包含邮箱标签和值
        self.emailContentLayout = QVBoxLayout()
        self.emailContentLayout.setContentsMargins(20, 10, 10, 0)
        self.emailContentLayout.setSpacing(4)

        # 邮箱标题行
        self.emailLayout = QHBoxLayout()
        self.emailIcon = IconWidget(FIF.MAIL, self)
        self.emailIcon.setFixedSize(13, 13)
        self.emailLabel = BodyLabel('邮箱地址', self)
<<<<<<< HEAD
        self.emailValue = BodyLabel('user@example.com', self)
        self.emailValue.setStyleSheet("""
                font-size: 14px;
                color: #666666;
                border-bottom: 1px solid #DDDDDD;
                padding-bottom: 10px;
                margin-bottom: 15px;
                background-color: transparent;
                min-height: 20px;
        """)

        # 将图标和垂直布局添加到水平布局中
=======
        self.emailLabel.setStyleSheet(self.LABEL_STYLE)

>>>>>>> 52c16957
        self.emailLayout.addWidget(self.emailIcon)
        self.emailLayout.addWidget(self.emailLabel)
        self.emailLayout.addStretch()

        # 邮箱值
        self.emailValue = BodyLabel('未登录', self)
        self.emailValue.setStyleSheet(self.VALUE_STYLE)

        # 将标签和值添加到垂直布局中
        self.emailContentLayout.addLayout(self.emailLayout)
        self.emailContentLayout.addWidget(self.emailValue)

<<<<<<< HEAD
        # 算力额度

=======
        # 添加到账户信息布局
        self.accountInfoLayout.addLayout(self.emailContentLayout)

    def _init_quota_section(self):
        """初始化算力额度部分"""
>>>>>>> 52c16957
        # 创建垂直布局来包含算力所有内容
        self.quotaContentLayout = QVBoxLayout()
        self.quotaContentLayout.setContentsMargins(20, 10, 10, 0)
        self.quotaContentLayout.setSpacing(4)

        # 算力标题行
        self.quotaTitleLayout = QHBoxLayout()
        self.quotaIcon = IconWidget(LinIcon.CPU(), self)
        self.quotaIcon.setFixedSize(15, 15)
        self.quotaLabel = BodyLabel('算力额度', self)
        self.quotaLabel.setStyleSheet(self.LABEL_STYLE)

        self.quotaTitleLayout.addWidget(self.quotaIcon)
        self.quotaTitleLayout.addWidget(self.quotaLabel)
        self.quotaTitleLayout.addStretch()

<<<<<<< HEAD
        # 创建水平布局来包含值和单位
        self.quotaValue = TitleLabel('1000', self)
=======
        # 算力值和单位
        self.quotaValueLayout = QHBoxLayout()
        self.quotaValue = SubtitleLabel('0', self)
>>>>>>> 52c16957
        self.quotaUnit = BodyLabel('点数', self)
        self.quotaUnit.setStyleSheet("""color: #666666""")

<<<<<<< HEAD
        self.quotaValueLayout = QHBoxLayout()
        self.quotaValueLayout.setAlignment(Qt.AlignBottom)
        self.quotaValue.setAlignment(Qt.AlignBottom)
        self.quotaUnit.setAlignment(Qt.AlignBottom)
=======
>>>>>>> 52c16957
        self.quotaValueLayout.addWidget(self.quotaValue)
        self.quotaValueLayout.addWidget(self.quotaUnit)
        self.quotaValueLayout.addStretch()

        # 算力提示
        self.quotaHint = BodyLabel('当前剩余可用算力额度', self)
<<<<<<< HEAD
        self.quotaHint.setStyleSheet("""
                font-size: 14px;
                color: #666666;
                border-bottom: 1px solid #DDDDDD;
                padding-bottom: 10px;
                margin-bottom: 15px;
                background-color: transparent;
                min-height: 20px;
        """)

        # self.accountInfoContainer.setStyleSheet("""
        #     #accountInfoContainer {
        #         border-bottom: 1px solid #DDDDDD;
        #         padding-bottom: 15px;
        #         margin-bottom: 15px;
        #         background-color: transparent;
        #         min-height: 30px;
        #     }
        # """)

        # 将标签和值布局添加到垂直布局中
=======
        self.quotaHint.setStyleSheet(self.VALUE_STYLE)

        # 将所有元素添加到算力内容布局
>>>>>>> 52c16957
        self.quotaContentLayout.addLayout(self.quotaTitleLayout)
        self.quotaContentLayout.addLayout(self.quotaValueLayout)
        self.quotaContentLayout.addWidget(self.quotaHint)

        # 添加到账户信息布局
        self.accountInfoLayout.addLayout(self.quotaContentLayout)

    def _init_usage_card(self):
        """初始化使用记录卡片"""
        self.usageCard = SimpleCardWidget(self)
        self.usageLayout = QVBoxLayout(self.usageCard)

        # 使用记录标题和记录数量显示
        self.usageTitleLayout = QHBoxLayout()
        self.usageTitle = SubtitleLabel('使用记录', self)
        self.recordCountLabel = BodyLabel('共 0 条记录', self)
        self.recordCountLabel.setStyleSheet('color: #666666;')

        self.usageTitleLayout.addWidget(self.usageTitle)
        self.usageTitleLayout.addStretch()
        self.usageTitleLayout.addWidget(self.recordCountLabel)

        self.usageLayout.addLayout(self.usageTitleLayout)

        # 创建交易记录分页表格 - 设置每页显示15条记录
        self.transactionTable = TransactionTableWidget(self, page_size=15)
        self.usageLayout.addWidget(self.transactionTable)

        self.vBoxLayout.addWidget(self.usageCard)

    # 辅助方法
    def _handle_auth_error(self, error_message="认证错误"):
        """处理认证错误的统一方法"""
        logger.warning(f"{error_message}")
        if self.parent:
            self.parent.handleAuthError()

    def _show_info_bar(self, type_="info", title="提示", content="", duration=2000):
        """显示统一的信息提示栏

        Args:
            type_: 提示类型，可选 'info', 'success', 'warning', 'error'
            title: 提示标题
            content: 提示内容
            duration: 显示时长（毫秒）
        """
        bar_method = getattr(InfoBar, type_)
        bar_method(title=title, content=content, orient=Qt.Horizontal, isClosable=True, position=InfoBarPosition.TOP, duration=duration, parent=self)

    # 业务方法
    def updateUserInfo(self, user_info: dict):
        """更新用户信息

        Args:
            user_info: 用户信息字典
        """
        # 更新邮箱地址
        email = user_info.get('email', '未登录')
        self.emailValue.setText(email)

        try:
            # 更新算力额度
            self._update_balance()

            # 更新使用记录
            self.updateUsageHistory()

            # 显示退出按钮
            self.logoutButton.setVisible(True)
        except AuthenticationError as e:
            self._handle_auth_error(f"认证错误: {e}")
        except Exception as e:
            logger.error(f"更新用户信息失败: {e}")

    def _update_balance(self):
        """更新算力余额"""
        balance_data = api_client.get_balance_sync()
        if balance_data and 'data' in balance_data:
            balance = balance_data['data'].get('balance', 0)
            self.quotaValue.setText(str(balance))
        else:
            self.quotaValue.setText('0')

    def updateUsageHistory(self, new_transactions=None):
        """更新使用记录表格

        Args:
            new_transactions: 可选，新的交易记录列表，如果提供则添加到现有记录中
        """
        try:
            if new_transactions is None:
                # 重置当前页码到第一页
                self.current_page = 1
                # 从API获取记录
                self._fetch_all_transactions(page=1)
            else:
                # 添加新交易记录到列表中
                self.transactionTable.set_data(new_transactions, reset_page=False)
        except AuthenticationError as e:
            self._handle_auth_error(f"认证错误: {e}")
        except Exception as e:
            logger.error(f"更新使用记录失败: {e}")

    def _fetch_all_transactions(self, page=None):
        """从API获取交易记录，支持分页

        Args:
            page: 要获取的页码，如果为None则使用当前页码
        """
        # 如果指定了页码，则更新当前页码
        if page is not None:
            self.current_page = page

        # 调用API获取指定页的交易记录
        history_data = api_client.get_history_sync(
            page=self.current_page,
            page_size=self.page_size
        )

        if not history_data or 'data' not in history_data:
            return

        # 获取交易记录
        transactions = history_data['data'].get('transactions', [])

        # 更新总记录数和总页数
        self.total_records = history_data['data'].get('total', 0)
        # 计算总页数，向上取整
        self.total_pages = (self.total_records + self.page_size - 1) // self.page_size
        self.total_pages = max(1, self.total_pages)  # 确保至少有一页.
        # 输出分页信息到日志
        logger.info(f"交易记录分页信息: 当前页={self.current_page}, 总页数={self.total_pages}, 总记录数={self.total_records}, 当前页数据数量={len(transactions)}")

        # 更新记录数量标签
        self.recordCountLabel.setText(f'共 {self.total_records} 条记录')

        # 设置数据到表格，传递总页数和总记录数
        # 清空表格并设置新数据
        self.transactionTable.table.clearContents()
        self.transactionTable.table.setRowCount(len(transactions))

        # 设置总页数和当前页码
        self.transactionTable.total_pages = self.total_pages
        self.transactionTable.current_page = self.current_page

        # 更新页码指示器
        self.transactionTable.update_page_indicator()

        # 填充表格数据
        self.transactionTable._populate_table(transactions)

        # 设置当前页的数据
        self.transactionTable.all_items = transactions

    def showPurchaseDialog(self):
        """显示算力购买对话框"""
        # 检查用户是否已登录
        if self.emailValue.text() == '未登录':
            self._show_info_bar(type_="warning", title="提示", content="请先登录后再购买算力", duration=2000)
            return

        # 创建并显示购买对话框
        dialog = PurchaseDialog(self)
        dialog.purchaseCompleted.connect(self.onPurchaseCompleted)
        dialog.exec()

    def onPurchaseCompleted(self, transaction):
        """处理购买完成事件

        Args:
            transaction: 交易信息字典
        """
        try:
            # 刷新余额
            self._update_balance()

            # 添加新交易记录到表格
            if transaction:
                self._update_transaction_table(transaction)
            else:
                logger.error('没有交易记录')

            # 显示购买成功提示
            self._show_info_bar(type_="success", title="购买成功", content=f"已成功购买 {transaction.get('amount', 0)} 点算力", duration=3000)
        except AuthenticationError as e:
            self._handle_auth_error(f"认证错误: {e}")
        except Exception as e:
            logger.error(f"更新购买信息失败: {e}")
            self._show_info_bar(type_="error", title="错误", content="更新购买信息失败", duration=3000)

    def onPageChanged(self, page):
        """处理页码变化事件

        Args:
            page: 新的页码
        """
        # 输出调试日志
        logger.info(f"页码变化: 当前页={self.current_page}, 新页码={page}")

        # 如果页码与当前页码不同，则获取新页的数据
        if page != self.current_page:
            try:
                # 从 API 获取新页的数据
                logger.info(f"开始获取第 {page} 页数据")
                self._fetch_all_transactions(page=page)
                logger.info(f"获取第 {page} 页数据成功")
            except AuthenticationError as e:
                self._handle_auth_error(f"认证错误: {e}")
            except Exception as e:
                logger.error(f"获取交易记录失败: {e}")
                self._show_info_bar(type_="error", title="错误", content="获取交易记录失败", duration=2000)

    def _update_transaction_table(self, transaction):
        """更新交易记录表格

        Args:
            transaction: 新的交易记录
        """
        # 如果表格为空，需要重新获取所有记录
        if not self.transactionTable.all_items:
            self._fetch_all_transactions(page=1)  # 重置到第一页
        else:
            # 将新交易添加到现有记录中
            self.transactionTable.all_items.insert(0, transaction)
            # 增加总记录数并重新计算总页数
            self.total_records += 1
            self.total_pages = (self.total_records + self.page_size - 1) // self.page_size
            # 更新记录数量标签
            self.recordCountLabel.setText(f'共 {self.total_records} 条记录')

            # 重置到第一页
            self.current_page = 1

            # 重新获取第一页数据
            self._fetch_all_transactions(page=1)

    def handleLogout(self):
        """处理退出登录"""
        # 重置UI状态
        self._reset_ui_state()

        # 清除登录状态
        self._clear_login_state()

        # 显示退出成功提示
        self._show_info_bar(type_="success", title="成功", content="已退出登录", duration=2000)

    def _reset_ui_state(self):
        """重置UI状态"""
        self.emailValue.setText('未登录')
        self.quotaValue.setText('0')
        self.logoutButton.setVisible(False)  # 退出后隐藏退出按钮
        self.recordCountLabel.setText('共 0 条记录')  # 重置记录数量标签
        self.transactionTable.set_data([])  # 清空使用记录表格

    def _clear_login_state(self):
        """清除登录状态"""
        # 清除保存的登录状态
        if self.settings:
            self.settings.remove('token')
            self.settings.sync()

        # 清除API客户端的token
        api_client.clear_token()

        # 通知主窗口退出登录
        if self.parent:
            self.parent.is_logged_in = False
            self.parent.avatarWidget.setName('未登录')
            self.parent.avatarWidget.setAvatar(':icon/assets/default_avatar.png')<|MERGE_RESOLUTION|>--- conflicted
+++ resolved
@@ -1,20 +1,4 @@
 from PySide6.QtCore import Qt
-<<<<<<< HEAD
-from PySide6.QtGui import QIcon
-from PySide6.QtWidgets import QFrame, QVBoxLayout, QLineEdit, QHBoxLayout, QLabel
-
-from components import LinIcon
-from vendor.qfluentwidgets import (
-    SimpleCardWidget,
-    PushButton,
-    FluentIcon as FIF,
-    IconWidget,
-    SubtitleLabel,
-    BodyLabel,
-    PrimaryPushButton,
-    TitleLabel
-)
-=======
 from PySide6.QtWidgets import (QFrame, QVBoxLayout, QHBoxLayout)
 from api_client import api_client, AuthenticationError
 from utils import logger
@@ -24,7 +8,6 @@
 # 导入自定义组件
 from components.widget.transaction_table import TransactionTableWidget
 from nice_ui.ui.purchase_dialog import PurchaseDialog
->>>>>>> 52c16957
 
 
 class ProfileInterface(QFrame):
@@ -146,23 +129,8 @@
         self.emailIcon = IconWidget(FIF.MAIL, self)
         self.emailIcon.setFixedSize(13, 13)
         self.emailLabel = BodyLabel('邮箱地址', self)
-<<<<<<< HEAD
-        self.emailValue = BodyLabel('user@example.com', self)
-        self.emailValue.setStyleSheet("""
-                font-size: 14px;
-                color: #666666;
-                border-bottom: 1px solid #DDDDDD;
-                padding-bottom: 10px;
-                margin-bottom: 15px;
-                background-color: transparent;
-                min-height: 20px;
-        """)
-
-        # 将图标和垂直布局添加到水平布局中
-=======
         self.emailLabel.setStyleSheet(self.LABEL_STYLE)
 
->>>>>>> 52c16957
         self.emailLayout.addWidget(self.emailIcon)
         self.emailLayout.addWidget(self.emailLabel)
         self.emailLayout.addStretch()
@@ -175,16 +143,11 @@
         self.emailContentLayout.addLayout(self.emailLayout)
         self.emailContentLayout.addWidget(self.emailValue)
 
-<<<<<<< HEAD
-        # 算力额度
-
-=======
         # 添加到账户信息布局
         self.accountInfoLayout.addLayout(self.emailContentLayout)
 
     def _init_quota_section(self):
         """初始化算力额度部分"""
->>>>>>> 52c16957
         # 创建垂直布局来包含算力所有内容
         self.quotaContentLayout = QVBoxLayout()
         self.quotaContentLayout.setContentsMargins(20, 10, 10, 0)
@@ -192,8 +155,8 @@
 
         # 算力标题行
         self.quotaTitleLayout = QHBoxLayout()
-        self.quotaIcon = IconWidget(LinIcon.CPU(), self)
-        self.quotaIcon.setFixedSize(15, 15)
+        self.quotaIcon = IconWidget(FIF.SPEED_HIGH, self)
+        self.quotaIcon.setFixedSize(13, 13)
         self.quotaLabel = BodyLabel('算力额度', self)
         self.quotaLabel.setStyleSheet(self.LABEL_STYLE)
 
@@ -201,57 +164,20 @@
         self.quotaTitleLayout.addWidget(self.quotaLabel)
         self.quotaTitleLayout.addStretch()
 
-<<<<<<< HEAD
-        # 创建水平布局来包含值和单位
-        self.quotaValue = TitleLabel('1000', self)
-=======
         # 算力值和单位
         self.quotaValueLayout = QHBoxLayout()
         self.quotaValue = SubtitleLabel('0', self)
->>>>>>> 52c16957
         self.quotaUnit = BodyLabel('点数', self)
-        self.quotaUnit.setStyleSheet("""color: #666666""")
-
-<<<<<<< HEAD
-        self.quotaValueLayout = QHBoxLayout()
-        self.quotaValueLayout.setAlignment(Qt.AlignBottom)
-        self.quotaValue.setAlignment(Qt.AlignBottom)
-        self.quotaUnit.setAlignment(Qt.AlignBottom)
-=======
->>>>>>> 52c16957
+
         self.quotaValueLayout.addWidget(self.quotaValue)
         self.quotaValueLayout.addWidget(self.quotaUnit)
         self.quotaValueLayout.addStretch()
 
         # 算力提示
         self.quotaHint = BodyLabel('当前剩余可用算力额度', self)
-<<<<<<< HEAD
-        self.quotaHint.setStyleSheet("""
-                font-size: 14px;
-                color: #666666;
-                border-bottom: 1px solid #DDDDDD;
-                padding-bottom: 10px;
-                margin-bottom: 15px;
-                background-color: transparent;
-                min-height: 20px;
-        """)
-
-        # self.accountInfoContainer.setStyleSheet("""
-        #     #accountInfoContainer {
-        #         border-bottom: 1px solid #DDDDDD;
-        #         padding-bottom: 15px;
-        #         margin-bottom: 15px;
-        #         background-color: transparent;
-        #         min-height: 30px;
-        #     }
-        # """)
-
-        # 将标签和值布局添加到垂直布局中
-=======
         self.quotaHint.setStyleSheet(self.VALUE_STYLE)
 
         # 将所有元素添加到算力内容布局
->>>>>>> 52c16957
         self.quotaContentLayout.addLayout(self.quotaTitleLayout)
         self.quotaContentLayout.addLayout(self.quotaValueLayout)
         self.quotaContentLayout.addWidget(self.quotaHint)
