import os
from typing import Tuple, Any, List, Optional
from dataclasses import dataclass
from enum import Enum

from PySide6.QtCore import Qt, QAbstractTableModel, QModelIndex, QSize, QTimer, Signal, QObject
from PySide6.QtGui import QColor
from PySide6.QtWidgets import QApplication, QTableView, QStyledItemDelegate, QWidget, QVBoxLayout, QLabel, QHeaderView, QAbstractItemDelegate

from components.resource_manager import StyleManager
from nice_ui.ui.style import LinLineEdit, LTimeEdit
from utils import logger
from vendor.qfluentwidgets import FluentIcon, CheckBox, TransparentToolButton, ToolTipFilter, ToolTipPosition


class OperationType(Enum):
    MOVE_UP = "move_up"
    MOVE_DOWN = "move_down"
    AUTO_MOVE = "auto_move"


@dataclass
class Operation:
    type: OperationType
    source_row: int
    target_row: int
    old_text: str
    new_text: str


class CustomItemDelegate(QStyledItemDelegate):
    # 自定义代理项，用于设置单元格的样式

    def __init__(self, parent=None):
        # 构造函数，初始化父类，创建一个持久化编辑器字典
        super().__init__(parent)
        self._play_from_time = None
        self._persistent_editors = {}
        self.signals = VirtualScrollSignals()
        self._delete_clicked = None
        self._insert_clicked = None
        self._move_row_up = None
        self._move_row_down = None
        self._move_row_up_more = None
        self._move_row_down_more = None
        self._play_from_time = None
        self._auto_move = None

    def createEditor(self, parent, option, index):
        """
        创建单元格编辑器，根据单元格的列数不同，创建不同的编辑器
        目前支持的编辑器有：勾选框、操作按钮、行号、时间、原文、译文、编辑按钮
        self.signals.createEditor.emit(index.row(), index.column()) 用来通知哪个单元格需要创建编辑器
        Args:
            parent:
            option:
            index:

        Returns:

        """
        editor = super().createEditor(parent, option, index)
        if index.column() == 0:  # 勾选框
            self.signals.createEditor.emit(index.row(), index.column())
            return self.create_checkbox(parent)
        elif index.column() == 1:  # 操作按钮
            self.signals.createEditor.emit(index.row(), index.column())
            return self.create_operation_widget(parent)
        elif index.column() == 3:  # 时间
            self.signals.createEditor.emit(index.row(), index.column())
            return self.create_time_widget(parent)
        elif index.column() in [4, 5]:  # 原文和译文
            self.signals.createEditor.emit(index.row(), index.column())
            editor = self.create_text_edit(parent)
            if isinstance(editor, LinLineEdit):
                # 为原文和译文列的编辑器添加鼠标点击事件处理
                original_mouse_press_event = editor.mousePressEvent
                editor.mousePressEvent = lambda event: self.editorClicked(event, index, editor, original_mouse_press_event)
            return editor
        elif index.column() == 6:  # 编辑按钮
            return self.create_edit_widget(parent, index)

        return editor

    def editorClicked(self, event, index, editor, original_mouse_press_event):
        """
        处理原文和译文列编辑器的点击事件

        Args:
            event: 鼠标事件
            index: 被点击的单元格索引
            editor: 被点击的编辑器
            original_mouse_press_event: 原始的鼠标按下事件处理函数
        """
        # 发出单元格被点击的信号
        self.parent().cellClicked.emit(index.row(), index.column())
        # 调用原始的鼠标按下事件处理函数，保持原有功能
        original_mouse_press_event(event)

    def destroyEditor(self, editor, index):
        # 用来通知哪个单元格需要销毁编辑器
        if index.column() == 0:  # 只处理第一列的编辑器
            super().destroyEditor(editor, index)
            self.signals.destroyEditor.emit(index.row(), index.column())

    def paint(self, painter, option, index):
        # 保存painter的状态
        painter.save()

        # 调用原有的绘制逻辑
        if index.column() == 2:  # 行号列
            # 使用自定义绘制方法来居中显示行号
            painter.setPen(QColor("#000000"))  # 设置文字颜色
            painter.setFont(option.font)  # 使用默认字体

            # 计算文本
            text = str(index.row() + 1)

            # 计算文本矩形
            text_rect = painter.boundingRect(option.rect, Qt.AlignCenter, text)

            # 绘制居中的文本
            painter.drawText(option.rect, Qt.AlignCenter, text)
        else:
            # 对于其他列，保持原有的逻辑
            pass  # 这里应该是你原有的绘制逻辑

        # 在原有绘制逻辑之后，为所有列添加红色底部边框
        painter.setPen(QColor("#d0d0d0"))
        # if index.column() == 3:  # 第二列
        #     # 为第二列特别处理，确保边框被绘制
        #     painter.drawLine(option.rect.bottomLeft(), option.rect.bottomRight() + QPoint(5, 0))
        # else:
        painter.drawLine(option.rect.bottomLeft(), option.rect.bottomRight())

        # 恢复painter的状态
        painter.restore()

    def create_checkbox(self, parent) -> CheckBox:
        editor = CheckBox(parent)
        # editor.stateChanged.connect(lambda:self.commitAndCloseEditor(editor, index))
        return editor

    def create_operation_widget(self, parent) -> QWidget:
        widget = QWidget(parent)
        layout = QVBoxLayout(widget)
        layout.setSpacing(2)
        layout.setContentsMargins(2, 2, 2, 2)

        button_size = QSize(15, 15)
        play_button = TransparentToolButton(FluentIcon.PLAY)
        play_button.setToolTip("从当前开始播放")
        play_button.clicked.connect(self._play_from_time)
        auto_move_button = TransparentToolButton(FluentIcon.CHEVRON_DOWN_MED)
        play_button.setFixedSize(button_size)
        auto_move_button.setFixedSize(button_size)
        auto_move_button.setToolTip("当前行到空行间译文下移")
        auto_move_button.clicked.connect(self._auto_move)

        layout.addWidget(play_button, alignment=Qt.AlignCenter)  # 设置水平居中
        layout.addWidget(auto_move_button, alignment=Qt.AlignCenter)
        return widget

    def create_row_number_label(self, parent, row) -> QLabel:
        label = QLabel(str(row + 1), parent)
        label.setAlignment(Qt.AlignCenter)
        label.setStyleSheet("background-color: #f0f0f0; border: 1px solid #d0d0d0;")
        return label

    def create_time_widget(self, parent) -> QWidget:
        widget = QWidget(parent)
        layout = QVBoxLayout(widget)
        start_time = LTimeEdit(parent)
        start_time.setObjectName("start_time")
        end_time = LTimeEdit(parent)
        end_time.setObjectName("end_time")
        layout.addWidget(start_time)
        layout.addWidget(end_time)
        return widget

    def create_text_edit(self, parent) -> LinLineEdit:
        text_edit = LinLineEdit(parent)
        text_edit.setObjectName("text_edit")
        StyleManager.apply_style(text_edit, 'linlin_edit')
        return text_edit

    def create_edit_widget(self, parent, index) -> QWidget:
        widget = QWidget(parent)
        button_size = QSize(15, 15)
        edit_layout = QVBoxLayout(widget)
        edit_layout.setSpacing(2)
        edit_layout.setContentsMargins(2, 2, 2, 2)

        delete_button = TransparentToolButton(FluentIcon.DELETE)
        delete_button.setToolTip("删除本行字幕")
        delete_button.installEventFilter(ToolTipFilter(delete_button, showDelay=300, position=ToolTipPosition.BOTTOM_RIGHT))
        delete_button.setObjectName("delete_button")
        delete_button.clicked.connect(self._delete_clicked)
        add_button = TransparentToolButton(FluentIcon.ADD)
        add_button.setObjectName("add_button")
        add_button.setToolTip("下方添加一行")
        add_button.installEventFilter(ToolTipFilter(add_button, showDelay=300, position=ToolTipPosition.BOTTOM_RIGHT))
        add_button.clicked.connect(self._insert_clicked)

        delete_button.setFixedSize(button_size)
        add_button.setFixedSize(button_size)

        # 移动译文上一行、下一行
        down_row_button = TransparentToolButton(FluentIcon.DOWN)
        down_row_button.setObjectName("down_button")
        down_row_button.setToolTip("移动译文到下一行")
        down_row_button.installEventFilter(ToolTipFilter(down_row_button, showDelay=300, position=ToolTipPosition.BOTTOM_RIGHT))
        down_row_button.clicked.connect(self._move_row_down)
        up_row_button = TransparentToolButton(FluentIcon.UP)
        up_row_button.setObjectName("up_button")
        up_row_button.setToolTip("移动译文到上一行")
        up_row_button.installEventFilter(ToolTipFilter(up_row_button, showDelay=300, position=ToolTipPosition.BOTTOM_RIGHT))
        up_row_button.clicked.connect(self._move_row_up)

        down_row_button.setFixedSize(button_size)
        up_row_button.setFixedSize(button_size)

        edit_layout.addWidget(down_row_button, alignment=Qt.AlignCenter)
        edit_layout.addWidget(up_row_button, alignment=Qt.AlignCenter)

        edit_layout.addWidget(delete_button, alignment=Qt.AlignCenter)
        edit_layout.addWidget(add_button, alignment=Qt.AlignCenter)

        return widget

    def create_tool_button(self, icon, tooltip: str, row: int) -> TransparentToolButton:
        button = TransparentToolButton(icon)
        button.setToolTip(tooltip)
        button.installEventFilter(ToolTipFilter(button, showDelay=300, position=ToolTipPosition.BOTTOM_RIGHT))
        return button

    def setEditorData(self, editor, index) -> None:
        # 编辑器数据设置
        if index.column() == 0:
            # 勾选框
            editor.setChecked(index.data(Qt.CheckStateRole) == Qt.Checked)
        elif index.column() == 1:
            # 操作按钮
            pass
        elif isinstance(editor, QLabel) and index.column() == 2:
            # 行号
            editor.setText(str(index.row() + 1))
        elif index.column() == 3:
            # 时间
            times = index.data(Qt.UserRole)
            editor.findChild(LTimeEdit, "start_time")
            # logger.debug(f"setEditorData: start_time: {start_time}, times: {times}")
            editor.findChild(LTimeEdit, "start_time").initTime(times[0])
            editor.findChild(LTimeEdit, "end_time").initTime(times[1])
        elif index.column() in [4, 5]:
            # 原文和译文
            editor.setText(index.data(Qt.EditRole))  # logger.debug(f"setEditorData: {index.data(Qt.EditRole)}")
        elif index.column() == 6:
            # 编辑按钮
            pass
        else:
            super().setEditorData(editor, index)

    def setModelData(self, editor, model, index):
        # 编辑器数据保存
        if index.column() == 0:
            # 勾选框
            model.setData(index, Qt.Checked if editor.isChecked() else Qt.Unchecked, Qt.CheckStateRole)
        elif index.column() == 1:
            # 操作按钮
            pass
        elif index.column() == 2:
            # 行号
            pass
        elif index.column() == 3:
            # 时间
            start_time = editor.findChild(LTimeEdit, "start_time").time().toString()
            end_time = editor.findChild(LTimeEdit, "end_time").time().toString()
            logger.debug(f"setModelData:start_time: {start_time}, end_time: {end_time}")
            model.setData(index, f"{start_time} - {end_time}", Qt.UserRole)
        elif index.column() in (4, 5):
            # 原文和译文
            value = editor.toPlainText()
            model.setData(index, value, Qt.EditRole)
        elif index.column() == 6:
            # 编辑按钮
            pass
        else:
            super().setModelData(editor, model, index)  # def sizeHint(self, option, index):  #     # 返回固定大小以提高性能  #     return QSize(50, 80)

    def commitAndCloseEditor(self, editor, index):
        self.commitData.emit(editor)
        self.closeEditor.emit(editor, QAbstractItemDelegate.NoHint)

    # def sizeHint(self, option, index):    # 返回固定大小以提高性能  #     if index.column() == 0:  #         return QSize(50, 80)  #     elif index.column() == 1:  #         return QSize(50, 80)  #     elif index.column() == 2:  #         return QSize(50, 80)  #     return super().sizeHint(option, index)


class SubtitleModel(QAbstractTableModel):
    dataChangedSignal = Signal()

    # 定义数据模型
    def __init__(self, file_path, parent=None):
        super().__init__(parent)
        self.file_path = file_path
        self.sub_data = self.load_subtitle()
        self.checked_rows = set()  # 新增：用于存储被选中的行
        self.operation_history: List[Operation] = []
        self.current_operation_index = -1

    def load_subtitle(self) -> List[Tuple[str, str, str, str]]:
        """
        加载字幕文件，返回字幕列表
        :return:[('00:00:00,166', '00:00:01,166', '你好，世界！')]
                [start_time, end_time, content]
        """
        subtitles = []
        if not os.path.isfile(self.file_path):
            logger.error(f"文件:{self.file_path}不存在,无法编辑")
            raise FileNotFoundError(f"The file {self.file_path} does not exist.")

        with open(self.file_path, 'r', encoding='utf-8') as f:
            lines = f.readlines()

        i = 0
        while i < len(lines):
            # 跳过行号
            if lines[i].strip().isdigit():
                i += 1

            # 读取时间范围
            time_range = lines[i].strip()
            try:
                start_time, end_time = time_range.split(' --> ')
            except ValueError:
                logger.error(f"Error parsing time range: {time_range}")
                i += 1
                continue
            i += 1

            # 读取字幕内容
            english_content = []
            if i < len(lines) and lines[i].strip():
                english_content.append(lines[i].strip())
                i += 1

            chinese_content = []
            if i < len(lines) and lines[i].strip():
                chinese_content.append(lines[i].strip())
                i += 1

            english_content_str = ' '.join(english_content)
            chinese_content_str = ' '.join(chinese_content)

            # 添加到字幕列表
            subtitles.append((start_time, end_time, english_content_str, chinese_content_str))

            # 跳过空行
            while i < len(lines) and not lines[i].strip():
                i += 1
        logger.debug(f"字幕文件行数: {len(subtitles)}")
        return subtitles

    def get_subtitles(self):
        # 返回已加载的字幕数据
        return self.sub_data

    def rowCount(self, parent=QModelIndex()) -> int:
        return len(self.sub_data)

    def columnCount(self, parent=QModelIndex()) -> int:
        return 7

    def headerData(self, section, orientation, role=Qt.DisplayRole):
        # 设置表头
        if orientation == Qt.Horizontal and role == Qt.DisplayRole:
            headers = ["选择", "操作", "行号", "时间", "原文", "译文", "编辑"]
            return headers[section]
        return super().headerData(section, orientation, role)

    def data(self, index, role=Qt.DisplayRole) -> Any:
        # 定义数据获取方式
        if not index.isValid() or not (0 <= index.row() < len(self.sub_data)):
            return None

        row = index.row()
        col = index.column()

        if role == Qt.CheckStateRole and col == 0:
            return Qt.Checked if row in self.checked_rows else Qt.Unchecked

        if role in [Qt.DisplayRole, Qt.EditRole]:
            if col == 2:  # 行号列
                return str(row + 1)  # 行号从1开始
            if col == 3:  # 时间列
                return f"{self.sub_data[row][0]} - {self.sub_data[row][1]}"
            elif col == 4:  # 原文列
                return self.sub_data[row][2]
            elif col == 5:  # 译文列
                return self.sub_data[row][3]
        elif role == Qt.UserRole and col == 3:  # 时间列
            return self.sub_data[row][0], self.sub_data[row][1]

        return None

    def setData(self, index, value, role=Qt.EditRole) -> bool:
        if not index.isValid():
            return False

        row = index.row()
        col = index.column()
        # logger.debug(f"setData: {row}, {col}")
        if role == Qt.CheckStateRole and col == 0:
            if value == Qt.Checked:
                # logger.debug(f"setData: 勾选行: {row}")
                self.checked_rows.add(row)
            else:
                # logger.debug(f"setData: 取消勾选行: {row}")
                self.checked_rows.discard(row)
            self.dataChanged.emit(index, index, [role])
            return True

        if role == Qt.EditRole:
            if col == 4:  # 原文列
                set_data = (self.sub_data[row][0], self.sub_data[row][1], value, self.sub_data[row][3])
                self.sub_data[row] = set_data
            elif col == 5:  # 译文列
                self.sub_data[row] = (self.sub_data[row][0], self.sub_data[row][1], self.sub_data[row][2], value)

            # 发出信号通知数据变化
            self.dataChangedSignal.emit()
        elif role == Qt.UserRole and col == 3:  # 时间列
            self.sub_data[row] = (value[0], value[1], self.sub_data[row][2], self.sub_data[row][3])

            # 发出信号通知数据变化
            self.dataChangedSignal.emit()

        # logger.debug(f"setData 触发信号 dataChanged: {index}")
        self.dataChanged.emit(index, index, [role])
        return True

    def flags(self, index) -> Qt.ItemFlags:
        if index.column() == 0:
            return super().flags(index) | Qt.ItemIsUserCheckable
        return super().flags(index) | Qt.ItemIsEditable

    def removeRow(self, row, parent=QModelIndex()) -> bool:
        # 删除指定行
        logger.debug(f"SubtitleModel.removeRow: 删除行: {row}")
        if 0 <= row < self.rowCount():
            self.beginRemoveRows(parent, row, row)
            del self.sub_data[row]
            self.endRemoveRows()
            return True
        return False

    def insertRow(self, row, parent=QModelIndex()) -> bool:
        """插入新行
        Args:
            row: 在此行后插入新行
            parent: 父索引
        Returns:
            bool: 是否插入成功
        """
        try:
            self.beginInsertRows(parent, row + 1, row + 1)
            # 复制当前行的时间信息作为新行的默认值
            if 0 <= row < len(self.sub_data):
                prev_start, prev_end = self.sub_data[row][0:2]
            else:
                prev_start = prev_end = '00:00:00,000'

            # 插入新的空字幕条目
            new_entry = (prev_start, prev_end, "", "")
            self.sub_data.insert(row + 1, new_entry)
            self.endInsertRows()

            # 发出数据变化信号
            self.dataChangedSignal.emit()
            return True
        except Exception as e:
            logger.error(f"Insert row failed: {e}")
            return False

    def move_edit_down(self, row) -> bool:
        # 移动原文到下一行
        if row < self.rowCount() - 1:
            current_text = self.data(self.index(row, 5), Qt.EditRole)
            if not current_text:
                return False
            target_text = self.data(self.index(row+1, 5), Qt.EditRole)


            # 记录操作
            operation = Operation(type=OperationType.MOVE_DOWN, source_row=row, target_row=row + 1, old_text=current_text,new_text=target_text)
            self.add_operation(operation)

            # Move current row's text to next row
            self.setData(self.index(row + 1, 5), current_text, Qt.EditRole)

            # Clear current row's text
            self.setData(self.index(row, 5), "", Qt.EditRole)

            self.dataChanged.emit(self.index(row, 5), self.index(row + 1, 5), [Qt.EditRole])
            return True
        return False

    def move_edit_up(self, row) -> bool:
        # 移动原文到上一行
        if row > 0:
            current_text = self.data(self.index(row, 5), Qt.EditRole)
            if not current_text:
                return False
            target_text = self.data(self.index(row - 1, 5), Qt.EditRole)
            # 记录操作
            operation = Operation(type=OperationType.MOVE_UP, source_row=row, target_row=row - 1, old_text=current_text,new_text=target_text)
            self.add_operation(operation)

            # 执行移动
            self.setData(self.index(row - 1, 5), current_text, Qt.EditRole)
            self.setData(self.index(row, 5), "", Qt.EditRole)
            self.dataChanged.emit(self.index(row - 1, 5), self.index(row, 5), [Qt.EditRole])
            return True
        return False

    def save_subtitle(self) -> None:
        subtitles = []
        for row in range(self.rowCount()):
            start_time_edit = self.index(row, 3).data(Qt.UserRole)
            your_text = self.index(row, 4).data(Qt.EditRole)
            translated_text = self.index(row, 5).data(Qt.EditRole)
            subtitles.append((f"{start_time_edit[0]} --> {start_time_edit[1]}", your_text, translated_text))
        # todo: 保存文件路径调整
        with open(self.file_path, 'w', encoding='utf-8') as f:
            for i, j in enumerate(subtitles):
                f.write(f"{i + 1}\n")
                f.write(f"{j[0]}\n")
                if j[2]:
                    f.write(f"{j[1]}\n")
                    f.write(f"{j[2]}\n\n")
                else:
                    f.write(f"{j[1]}\n\n")

    def checkbox_clear(self, row) -> None:
        # 清除勾选框状态
        self.setData(self.index(row, 0), Qt.Unchecked, Qt.CheckStateRole)

    def auto_move_down(self, row) -> None:
        """
        从当前行开始，将译文向下移动直到遇到空行
        Args:
            row: 起始行号
        """
        if row >= self.rowCount() - 1:  # 如果是最后一行，直接返回
            return

        current_text = self.data(self.index(row, 5), Qt.EditRole)
        if not current_text:  # 如果当前行为空，无需移动
            return

        self.setData(self.index(row, 5), "", Qt.EditRole)

        for i in range(row, self.rowCount()):
            next_text = self.data(self.index(i + 1, 5), Qt.EditRole)
            if next_text == "":
                self.setData(self.index(i + 1, 5), current_text, Qt.EditRole)
                break
            # 否则，交换当前行和下一行的内容
            self.setData(self.index(i + 1, 5), current_text, Qt.EditRole)
<<<<<<< HEAD
            current_text = next_text  # logger.trace(f'{row}:{current_text}')
=======
            current_text = next_text
>>>>>>> f7bfc05c

        # 发出数据变化信号
        self.dataChanged.emit(self.index(row, 5), self.index(self.rowCount() - 1, 5), [Qt.EditRole])

    def add_operation(self, operation: Operation) -> None:
        # 执行行移动操作时，将旧数据写入operation_history
        # 添加新操作时，清除当前位置之后的所有操作
        if self.current_operation_index < len(self.operation_history) - 1:
            self.operation_history = self.operation_history[:self.current_operation_index + 1]

        self.operation_history.append(operation)
        self.current_operation_index += 1

    def can_undo(self) -> bool:
        return self.current_operation_index >= 0

    def can_redo(self) -> bool:
        return self.current_operation_index < len(self.operation_history) - 1

    def undo(self) -> bool:
        if not self.can_undo():
            return False

        operation = self.operation_history[self.current_operation_index]

        if operation.type == OperationType.MOVE_DOWN:
            # 将文本从目标行移回源行
            self.setData(self.index(operation.source_row, 5), operation.old_text, Qt.EditRole)
            self.setData(self.index(operation.target_row, 5), operation.new_text, Qt.EditRole)
        elif operation.type == OperationType.MOVE_UP:
            # 将文本从目标行移回源行
            self.setData(self.index(operation.source_row, 5), operation.old_text, Qt.EditRole)
            self.setData(self.index(operation.target_row, 5), operation.new_text, Qt.EditRole)
        elif operation.type == OperationType.AUTO_MOVE:
            # 将文本从目标行移回源行
            self.setData(self.index(operation.source_row, 5), operation.old_text, Qt.EditRole)
            self.setData(self.index(operation.target_row, 5), operation.new_text, Qt.EditRole)

        self.current_operation_index -= 1
        self.dataChanged.emit(self.index(0, 5), self.index(self.rowCount() - 1, 5), [Qt.EditRole])
        return True

    def redo(self) -> bool:
        if not self.can_redo():
            return False

        self.current_operation_index += 1
        operation = self.operation_history[self.current_operation_index]

        if operation.type == OperationType.MOVE_DOWN:
            # 重新执行向下移动
            self.setData(self.index(operation.target_row, 5), operation.text, Qt.EditRole)
            self.setData(self.index(operation.source_row, 5), "", Qt.EditRole)
        elif operation.type == OperationType.MOVE_UP:
            # 重新执行向上移动
            self.setData(self.index(operation.target_row, 5), operation.text, Qt.EditRole)
            self.setData(self.index(operation.source_row, 5), "", Qt.EditRole)
        elif operation.type == OperationType.AUTO_MOVE:
            # 重新执行自动移动
            self.setData(self.index(operation.target_row, 5), operation.text, Qt.EditRole)
            self.setData(self.index(operation.source_row, 5), "", Qt.EditRole)

        self.dataChanged.emit(self.index(0, 5), self.index(self.rowCount() - 1, 5), [Qt.EditRole])
        return True


class VirtualScrollSignals(QObject):
    # 使用 VirtualScrollDelegate 来管理编辑器的创建和销毁。
    createEditor = Signal(int, int)
    destroyEditor = Signal(int, int)


class SubtitleTable(QTableView):
    """
    这个实现的主要特点：
        1.使用 VirtualScrollDelegate 来管理编辑器的创建和销毁。
        2.SubtitleTable 类现在维护一个 visible_editors 集合来跟踪当前可见的编辑器。
        3.create_visible_editors 方法只为可见区域创建编辑器。
        4.remove_invisible_editors 方法移除不再可见的编辑器。
        5.on_scroll 方法在滚动时被调用，更新可见的编辑器。
        6.initialize_visible_editors 方法在表格初始化时创建初始可见的编辑器。
    这种实现的优点：
        1.大大减少了内存使用，因为只有可见的单元格才会创建编辑器。
        2.提高了性能，特别是对于大型数据集。
        3.保持了良好的用户体验，因为编辑器会动态创建和销毁。

    遗留问题：当前初始化时会同时调用：resizeEvent和initialize_visible_editors，
    导致编辑器创建函数执行2次，但是好的是会去set（visible_editors）中查找，实际编辑器还只创建了一个

    使用计时器来优化编辑器创建：
        1.在 __init__ 方法中，我们创建了一个 QTimer 对象 self.update_timer。
        2.我们添加了一个新的 delayed_update 方法，它会在计时器触发时调用 create_visible_editors。
        3.在 on_scroll 和 resizeEvent 方法中，我们不再直接调用 create_visible_editors，而是启动计时器。
        4.每次滚动或调整大小时，我们首先停止之前的计时器（如果存在），然后启动一个新的计时器。这确保了在快速连续的滚动或调整大小操作中，只有最后一次操作会触发更新。

    """
    tableChanged = Signal(list)

    # 信号，用于视频控制
    play_from_time_signal = Signal(str)  # 点击播放按钮时发出，用于从特定时间开始播放视频
    seek_to_time_signal = Signal(str)  # 点击原文或译文列时发出，用于将视频跳转到特定时间
    cellClicked = Signal(int, int)  # 用于捕获单元格点击事件

    def __init__(self, file_path: str):
        super().__init__()
        self.file_path = file_path
        if not os.path.isfile(file_path):
            logger.error(f"文件:{file_path}不存在,无法编辑")
            raise FileNotFoundError(f"The file {file_path} does not exist.")
        # 预处理字幕数据 用于和播放器连接给他字幕的
        self.model = SubtitleModel(self.file_path)
        self.delegate = CustomItemDelegate(self)
        self.visible_editors = set()

        # 设置模型和代理
        self.setModel(self.model)
        self.setItemDelegate(self.delegate)

        # 预处理字幕数据
        self.subtitles = self.model.load_subtitle()
        # Load subtitles from model
        # todo：不懂为什用get_subtitles就无法创建编辑器
        # self.subtitles = self.model.get_subtitles()  # Load subtitles from model

        # 初始化一个计时器
        self.update_timer = QTimer(self)
        self.update_timer.setSingleShot(True)
        self.update_timer.timeout.connect(self.delayed_update)

        # 连接信号
        self.delegate.signals.createEditor.connect(self.on_editor_created)
        self.delegate.signals.destroyEditor.connect(self.on_editor_destroyed)
        self.verticalScrollBar().valueChanged.connect(self.on_scroll)
        self.horizontalScrollBar().valueChanged.connect(self.on_scroll)
        self.cellClicked.connect(self.handle_cell_click)

        self.init_ui()
        # 设置默认行高
        self.default_row_height = 80  # 或者其他合适的值
        self.verticalHeader().setDefaultSectionSize(self.default_row_height)

        self.tablet_action()

        self.process_subtitles()

        self.batch_size = 20  # 每批创建的行数
        self.current_batch = 0  # 当前批次
        self.create_timer = QTimer(self)
        self.create_timer.timeout.connect(self.create_next_batch)

        # 连接信号
        self.model.dataChangedSignal.connect(self.process_subtitles)
        self.delegate._play_from_time = self.play_from_time  # 设置播放按钮的回调函数
        self.cellClicked.connect(self.handle_cell_click)  # 连接单元格点击信号到处理方法

    def init_ui(self) -> None:
        # 设置滚动模式
        self.setVerticalScrollMode(QTableView.ScrollPerPixel)
        self.setHorizontalScrollMode(QTableView.ScrollPerPixel)
        self.setVerticalScrollBarPolicy(Qt.ScrollBarAlwaysOn)

        # 隐藏垂直表头
        self.verticalHeader().hide()

        # 设置表头
        self.setHorizontalHeaderLabels()

        # 设置行高
        self.verticalHeader().setDefaultSectionSize(80)

        # 设置编辑器选择模式：禁用所有选择
        self.setSelectionMode(QTableView.NoSelection)

        # 隐藏网格线
        self.setShowGrid(False)

        StyleManager.apply_style(self, 'subedit_table')

    def play_from_time(self):
        """
        当点击播放按钮时调用此方法
        获取当前行的开始时间，并发出信号以开始播放视频
        """
        logger.trace('点击播放按钮')
        row = self.get_editor_row()
        start_time = self.model.data(self.model.index(row, 3), Qt.UserRole)[0]
        self.play_from_time_signal.emit(start_time)

    def handle_cell_click(self, row, column):
        """
        处理单元格点击事件
        如果点击的是原文或译文列，发出信号以跳转视频进度

        Args:
            row: 被点击的行索引
            column: 被点击的列索引
        """
        if column in [4, 5]:  # 原文或译文列
            start_time = self.model.data(self.model.index(row, 3), Qt.UserRole)[0]
            self.seek_to_time_signal.emit(start_time)

    def setHorizontalHeaderLabels(self):
        # 设置表头样式
        header = self.horizontalHeader()
        # 设置默认对齐方式为居中
        header.setDefaultAlignment(Qt.AlignCenter)
        StyleManager.apply_style(header, 'subedit_head')

        # 设置表头高度
        header.setFixedHeight(30)

        # 设置固定宽度的列
        fixed_widths = [40, 40, 40, 120, 0, 0, 40]  # 0 表示自适应宽度
        for col, width in enumerate(fixed_widths):
            if width > 0:
                header.resizeSection(col, width)
            else:
                header.setSectionResizeMode(col, QHeaderView.Stretch)  # 列会自动调整以填充可用空间

    def delayed_update(self) -> None:
        self.create_visible_editors()

    def on_scroll(self) -> None:
        # on_scroll 方法在滚动时被调用，更新可见的编辑器。
        # logger.debug("Scroll event")
        # 取消之前的计时器（如果存在）
        self.update_timer.stop()  # 启动新的计时器，200毫秒后更新  # self.update_timer.start(10)  # self.create_visible_editors()    # self.remove_invisible_editors()

    def resizeEvent(self, event) -> None:
        super().resizeEvent(
            event)  # logger.debug("Resize event")  # 取消之前的计时器（如果存在）  # self.update_timer.stop()  # # 启动新的计时器，200毫秒后更新  # self.update_timer.start(30)

    def create_visible_editors(self) -> None:
        """初始化创建编辑器"""
        self.current_batch = 0
        self.create_next_batch()

    def create_next_batch(self) -> None:
        """创建下一批编辑器"""
        start_row = self.current_batch * self.batch_size
        end_row = min(start_row + self.batch_size, self.model.rowCount())

        for row in range(start_row, end_row):
            for col in range(self.model.columnCount()):
                if col != 2 and (row, col) not in self.visible_editors:  # 跳过行号列（索引2）
                    index = self.model.index(row, col)
                    self.openPersistentEditor(index)
                    self.visible_editors.add((row, col))

        self.current_batch += 1

        # 检查是否需要继续创建
        if end_row < self.model.rowCount():
            # 使用计时器延迟创建下一批，避免界面卡顿
            self.create_timer.start(10)  # 10ms后创建下一批
        else:
            self.create_timer.stop()
            logger.debug("All editors created")

        # def create_visible_editors(self) -> None:
        # 只为可见区域创建编辑器。
        # 获取当前视口（可见区域）的矩形
        visible_rect = self.viewport().rect()
        # visible_rect.topLeft()返回视口矩形的左上角点的坐标。
        # 调用将屏幕坐标转换为表格的行和列索引
        top_left = self.indexAt(visible_rect.topLeft())
        bottom_right = self.indexAt(visible_rect.bottomRight())

        # # 确保我们至少创建一行编辑器，即使表格行数少于窗口高度
        start_row = max(0, top_left.row())
        end_row = self.model.rowCount() - 1  # 默认到最后一行
        if bottom_right.isValid():
            end_row = min(bottom_right.row(), end_row)
        else:
            # 如果 bottom_right 无效，我们估算可见的行数
            visible_height = visible_rect.height()
            row_height = self.default_row_height  # 使用默认行高
            if row_height > 0:
                visible_rows = visible_height // row_height
                end_row = min(start_row + visible_rows, self.model.rowCount() - 1)

        for row in range(start_row, end_row + 1):
            for col in range(self.model.columnCount()):
                if col != 2 and (row, col) not in self.visible_editors:  # 跳过行号列（索引2）
                    index = self.model.index(row, col)
                    self.openPersistentEditor(index)
                    self.visible_editors.add((row, col))
        self.read_visible_editors()

        # self.verify_visible_editors()

    def remove_invisible_editors(self) -> None:
        # remove_invisible_editors 方法移除不再可见的编辑器。
        # 当前如果使用该函数，向下滚动时会销毁编辑器，但是往回滚动时不会重新创建编辑器。所以先屏蔽掉
        visible_rect = self.viewport().rect()
        top_left = self.indexAt(visible_rect.topLeft())
        bottom_right = self.indexAt(visible_rect.bottomRight())

        if not top_left.isValid() or not bottom_right.isValid():
            logger.warning("Invalid index range")
            return

        visible_range = set((row, col) for row in range(top_left.row(), bottom_right.row() + 1) for col in range(self.model.columnCount()))

        to_remove = self.visible_editors - visible_range
        for row, col in to_remove:
            index = self.model.index(row, col)
            self.closePersistentEditor(index)
            logger.debug(f"Removed editor for ({row}, {col})")

    def on_editor_created(self, row: int, col: int) -> None:
        self.visible_editors.add((row, col))

    def on_editor_destroyed(self, row: int, col: int) -> None:
        self.visible_editors.discard((row, col))

    def _verify_visible_editors(self) -> None:
        # 验证 visible_editors，创建的编辑器是否都存在
        visible_rect = self.viewport().rect()
        top_left = self.indexAt(visible_rect.topLeft())
        bottom_right = self.indexAt(visible_rect.bottomRight())

        if not top_left.isValid() or not bottom_right.isValid():
            return

        for row in range(top_left.row(), bottom_right.row() + 1):
            for col in range(self.model.columnCount()):
                if (row, col) not in self.visible_editors:
                    logger.warning(f"Editor missing for visible cell ({row}, {col})")
                    self.openPersistentEditor(self.model.index(row, col))

    def showEvent(self, event) -> None:
        super().showEvent(event)
        # 延迟创建编辑器，防止编辑器还没创建完成就开始编辑
        QTimer.singleShot(0, self.create_visible_editors)

    def tablet_action(self) -> None:
        self.delegate._delete_clicked = self.delete_row
        self.delegate._insert_clicked = self.insert_row  # Add this line
        self.delegate._move_row_down = self.move_row_down
        self.delegate._move_row_up = self.move_row_up
        self.delegate._move_row_down_more = self.move_row_down_more
        self.delegate._move_row_up_more = self.move_row_up_more
        self.delegate._auto_move = self.auto_move

    def get_editor_row(self):
        button = self.sender()
        index = self.indexAt(button.parent().pos())  # 由于按钮是放在QWidget中，所以需要调用父组件的pos()方法获取行号
        row = index.row()
        return row

    def read_visible_editors(self):
        # 获取visible_editors存储编辑器的所有行号
        r_list = set()
        for r, c in self.visible_editors:
            r_list.add(r)
        # logger.info(f"read_visible_editors: {r_list}")
        return r_list

    def delete_row(self) -> None:
        row = self.get_editor_row()

        new_visible_editors = set()
        for r, c in self.visible_editors:

            # 从visible_editors中移除被删除行的编辑器，对被删除行以下的编辑器的行号进行调整
            if r < row:
                new_visible_editors.add((r, c))
            elif r > row:
                new_visible_editors.add((r - 1, c))
        self.visible_editors = new_visible_editors
        # 此时visible_editors移除了删除行对应的坐标，但是重新创建编辑器时还是会正确的被创建，没有出现串行，漏行。看不懂？？
        self.read_visible_editors()
        logger.info(f"Delete row called for row: {row}")  # 新增调试信息

        self.model.removeRow(row)
        # 删除后更新可见的编辑器
        self.create_visible_editors()

    def insert_row(self) -> None:
        """插入新行"""
        try:
            row = self.get_editor_row()
            success = self.model.insertRow(row)
            if success:
                # 只为新行创建编辑器
                new_row = row + 1
                for col in range(self.model.columnCount()):
                    if col != 2:  # 跳过行号列
                        index = self.model.index(new_row, col)
                        self.openPersistentEditor(index)
                        self.visible_editors.add((new_row, col))

                # 更新后续行的编辑器索引
                updated_editors = set()
                for (r, c) in self.visible_editors:
                    if r > new_row:
                        updated_editors.add((r + 1, c))
                    else:
                        updated_editors.add((r, c))
                self.visible_editors = updated_editors

        except Exception as e:
            logger.error(f"Error inserting row: {e}")

    def update_editors(self) -> None:
        """
        更新可见行的编辑器
        我们首先关闭所有持久化的编辑器，并从 visible_editors 集合中移除它们。
        然后，我们调用 create_visible_editors() 来重新创建可见区域的编辑器。
        最后，我们更新可见区域内所有行的行号。我们通过调用 self.update(index) 来触发这些单元格的重绘。

        存在bug：
        在点击最后一行时，创建的行在倒数第二行。
        """
        # Close all persistent editors
        for editor_row, col in list(self.visible_editors):
            self.closePersistentEditor(self.model.index(editor_row, col))
            self.visible_editors.discard((editor_row, col))

        # Recreate visible editors
        self.create_visible_editors()

    def move_row_down(self):
        # 移动原文到下一行
        row = self.get_editor_row()
        self.model.move_edit_down(row)

    def auto_move(self):
        row = self.get_editor_row()
        self.model.auto_move_down(row)

    def move_row_down_more(self):
        logger.debug(f"move_row_down_more {self.model.checked_rows}")
        # Iterate over checked rows in reverse order
        for row in sorted(self.model.checked_rows, reverse=True):
            self.model.move_edit_down(row)
            self.model.checkbox_clear(row)

    def move_row_up(self):
        # 移动原文到上一行
        row = self.get_editor_row()
        self.model.move_edit_up(row)

    def move_row_up_more(self):
        logger.debug(f"move_row_up_more {self.model.checked_rows}")
        for row in sorted(self.model.checked_rows, reverse=True):
            self.model.move_edit_up(row)
            self.model.checkbox_clear(row)

    def save_subtitle(self):
        self.model.save_subtitle()

    def process_subtitles(self):
        """ 预处理字幕数据，用于给播放器连接字幕 """
        self.subtitles.clear()  # 清空现有字幕
        # 从 SubtitleModel 中读取字幕数据
        for row in range(self.model.rowCount()):
            start_time, end_time, first_text, second_text = self.model.sub_data[row]

            # 将时间转换为毫秒
            start_time_ms = self.time_to_milliseconds(start_time)
            end_time_ms = self.time_to_milliseconds(end_time)
            full_text = f'{first_text}\n{second_text}'
            # 添加到字幕列表，选择需要的文本（例如英文文本）
            self.subtitles.append((start_time_ms, end_time_ms, full_text))

        # 按开始时间排序
        self.subtitles.sort(key=lambda x: x[0])

    def time_to_milliseconds(self, time_str):
        """ 将时间字符串转换为毫秒 """
        h, m, s = time_str.split(':')
        s, ms = s.split(',')
        return int(h) * 3600000 + int(m) * 60000 + int(s) * 1000 + int(ms)

    def undo(self) -> None:
        """撤销上一次移动操作"""
        if self.model.undo():
            self.create_visible_editors()

    def redo(self) -> None:
        """重做上一次移动操作"""
        if self.model.redo():
            self.create_visible_editors()

    def keyPressEvent(self, event) -> None:
        """处理键盘快捷键"""
        if event.modifiers() == Qt.ControlModifier:
            if event.key() == Qt.Key_Z:
                self.undo()
                event.accept()
                return
            elif event.key() == Qt.Key_Y:
                self.redo()
                event.accept()
                return
        super().keyPressEvent(event)


if __name__ == "__main__":
    import sys

    patt = r'D:\dcode\lin_trans\result\tt1\tt.srt'
    app = QApplication(sys.argv)
    table = SubtitleTable(patt)  # 创建10行的表格
    table.resize(800, 600)  # 设置表格大小
    table.show()
    sys.exit(app.exec())<|MERGE_RESOLUTION|>--- conflicted
+++ resolved
@@ -254,7 +254,8 @@
             editor.findChild(LTimeEdit, "end_time").initTime(times[1])
         elif index.column() in [4, 5]:
             # 原文和译文
-            editor.setText(index.data(Qt.EditRole))  # logger.debug(f"setEditorData: {index.data(Qt.EditRole)}")
+            editor.setText(index.data(Qt.EditRole))
+            # logger.debug(f"setEditorData: {index.data(Qt.EditRole)}")
         elif index.column() == 6:
             # 编辑按钮
             pass
@@ -468,12 +469,12 @@
                 prev_start, prev_end = self.sub_data[row][0:2]
             else:
                 prev_start = prev_end = '00:00:00,000'
-
+            
             # 插入新的空字幕条目
             new_entry = (prev_start, prev_end, "", "")
             self.sub_data.insert(row + 1, new_entry)
             self.endInsertRows()
-
+            
             # 发出数据变化信号
             self.dataChangedSignal.emit()
             return True
@@ -557,7 +558,7 @@
         if not current_text:  # 如果当前行为空，无需移动
             return
 
-        self.setData(self.index(row, 5), "", Qt.EditRole)
+        self.setData(self.index(row, 5), "", Qt.EditRole)  
 
         for i in range(row, self.rowCount()):
             next_text = self.data(self.index(i + 1, 5), Qt.EditRole)
@@ -566,11 +567,8 @@
                 break
             # 否则，交换当前行和下一行的内容
             self.setData(self.index(i + 1, 5), current_text, Qt.EditRole)
-<<<<<<< HEAD
-            current_text = next_text  # logger.trace(f'{row}:{current_text}')
-=======
             current_text = next_text
->>>>>>> f7bfc05c
+            logger.trace(f'{row}:{current_text}')
 
         # 发出数据变化信号
         self.dataChanged.emit(self.index(row, 5), self.index(self.rowCount() - 1, 5), [Qt.EditRole])
@@ -797,11 +795,17 @@
         # on_scroll 方法在滚动时被调用，更新可见的编辑器。
         # logger.debug("Scroll event")
         # 取消之前的计时器（如果存在）
-        self.update_timer.stop()  # 启动新的计时器，200毫秒后更新  # self.update_timer.start(10)  # self.create_visible_editors()    # self.remove_invisible_editors()
+        self.update_timer.stop()
+        # 启动新的计时器，200毫秒后更新
+        # self.update_timer.start(10)  # self.create_visible_editors()    # self.remove_invisible_editors()
 
     def resizeEvent(self, event) -> None:
-        super().resizeEvent(
-            event)  # logger.debug("Resize event")  # 取消之前的计时器（如果存在）  # self.update_timer.stop()  # # 启动新的计时器，200毫秒后更新  # self.update_timer.start(30)
+        super().resizeEvent(event)
+        # logger.debug("Resize event")
+        # 取消之前的计时器（如果存在）
+        # self.update_timer.stop()
+        # # 启动新的计时器，200毫秒后更新
+        # self.update_timer.start(30)
 
     def create_visible_editors(self) -> None:
         """初始化创建编辑器"""
@@ -812,16 +816,16 @@
         """创建下一批编辑器"""
         start_row = self.current_batch * self.batch_size
         end_row = min(start_row + self.batch_size, self.model.rowCount())
-
+        
         for row in range(start_row, end_row):
             for col in range(self.model.columnCount()):
                 if col != 2 and (row, col) not in self.visible_editors:  # 跳过行号列（索引2）
                     index = self.model.index(row, col)
                     self.openPersistentEditor(index)
                     self.visible_editors.add((row, col))
-
+        
         self.current_batch += 1
-
+        
         # 检查是否需要继续创建
         if end_row < self.model.rowCount():
             # 使用计时器延迟创建下一批，避免界面卡顿
@@ -829,8 +833,8 @@
         else:
             self.create_timer.stop()
             logger.debug("All editors created")
-
-        # def create_visible_editors(self) -> None:
+    
+    # def create_visible_editors(self) -> None:
         # 只为可见区域创建编辑器。
         # 获取当前视口（可见区域）的矩形
         visible_rect = self.viewport().rect()
@@ -963,7 +967,7 @@
                         index = self.model.index(new_row, col)
                         self.openPersistentEditor(index)
                         self.visible_editors.add((new_row, col))
-
+                
                 # 更新后续行的编辑器索引
                 updated_editors = set()
                 for (r, c) in self.visible_editors:
@@ -972,7 +976,7 @@
                     else:
                         updated_editors.add((r, c))
                 self.visible_editors = updated_editors
-
+                
         except Exception as e:
             logger.error(f"Error inserting row: {e}")
 
@@ -1074,9 +1078,10 @@
 if __name__ == "__main__":
     import sys
 
+
     patt = r'D:\dcode\lin_trans\result\tt1\tt.srt'
     app = QApplication(sys.argv)
     table = SubtitleTable(patt)  # 创建10行的表格
     table.resize(800, 600)  # 设置表格大小
     table.show()
-    sys.exit(app.exec())+    sys.exit(app.exec())
